--- conflicted
+++ resolved
@@ -49,11 +49,7 @@
 #include "mem/mem_interface.hh"
 #include "mem/nvm_interface.hh"
 #include "sim/system.hh"
-<<<<<<< HEAD
-#ifdef TU_DORTMUND
-=======
 #if TU_DORTMUND == 1
->>>>>>> fe595313
 #include <alloca.h>
 #include <cstdint>
 #include <fstream>
@@ -109,11 +105,7 @@
         port.disableSanityCheck();
     }
     //call destructor for Tracewriter to write file as it does not happen automatically
-<<<<<<< HEAD
-    #ifdef TU_DORTMUND
-=======
     #if TU_DORTMUND == 1
->>>>>>> fe595313
     registerExitCallback([this]() { tracer->~GenericTraceWriter(); });
     #endif
 }
@@ -131,11 +123,7 @@
 void
 MemCtrl::startup()
 {   
-<<<<<<< HEAD
-    #ifdef TU_DORTMUND
-=======
     #if TU_DORTMUND == 1
->>>>>>> fe595313
     parseConfigFile(configPath);
     #endif
     // remember the memory system mode of operation
@@ -149,11 +137,7 @@
     }
 }
 
-<<<<<<< HEAD
-#ifdef TU_DORTMUND
-=======
 #if TU_DORTMUND == 1
->>>>>>> fe595313
 GenericTraceWriter*
 MemCtrl::CreateNewTraceWriter(std::string writer)
 {
@@ -281,11 +265,7 @@
     assert(pkt_count != 0);
     
     //if traces are enabled 
-<<<<<<< HEAD
-    #ifdef TU_DORTMUND
-=======
     #if TU_DORTMUND == 1
->>>>>>> fe595313
     // copy memory access for Tracer and put it into map or update values
     auto it = memory_map.find(pkt->getAddr());
     if(it == memory_map.end()) {
@@ -412,11 +392,7 @@
     // eventually done, set the readyTime, and call schedule()
     assert(pkt->isWrite());
     //if traces are enabled
-<<<<<<< HEAD
-    #ifdef TU_DORTMUND
-=======
     #if TU_DORTMUND == 1
->>>>>>> fe595313
     // copy memory access for Tracer and put it into map or update values
     auto it = memory_map.find(pkt->getAddr());
     if(it == memory_map.end()) {
