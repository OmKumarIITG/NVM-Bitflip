/*
 *  This file is part of NVMain- A cycle accurate timing, bit-accurate
 *  energy simulator for non-volatile memory. Originally developed by 
 *  Matt Poremba at the Pennsylvania State University.
 *
 *  Website: http://www.cse.psu.edu/~poremba/nvmain/
 *  Email: mrp5060@psu.edu
 *
 *  ---------------------------------------------------------------------
 *
 *  If you use this software for publishable research, please include 
 *  the original NVMain paper in the citation list and mention the use 
 *  of NVMain.
 *
 */

#include <iostream>
#include <limits>

#include "src/Bank.h"
#include "src/MemoryController.h"
#include "Endurance/EnduranceModelFactory.h"
#include <signal.h>


using namespace NVM;



#define MAX(a,b) (( a > b ) ? a : b )


Bank::Bank( )
{
  conf = NULL;

  nextActivate = 0;
  nextPrecharge = 0;
  nextRead = 0;
  nextWrite = 0;
  nextPowerDown = 0;
  nextPowerUp = 0;
  nextCommand = CMD_NOP;

  state = BANK_CLOSED;
  lastActivate = 0;
  openRow = 0;

  bankEnergy = 0.0f;
  backgroundEnergy = 0.0f;
  activeEnergy = 0.0f;
  burstEnergy = 0.0f;
  refreshEnergy = 0.0f;

  powerCycles = 0;
  feCycles = 0;
  seCycles = 0;
  dataCycles = 0;
  activeCycles = 0;
  utilization = 0.0f;
  writeCycle = false;
  writeMode = WRITE_THROUGH;
  idleTimer = 0;

  reads = 0;
  writes = 0;
  activates = 0;

  actWaits = 0;
  actWaitTime = 0;

  bankId = -1;

  refreshUsed = false;
  refreshRows = 1024;
  needsRefresh = false;

  psInterval = 0;

  nextCompletion = std::numeric_limits<ncycle_t>::max();
}



Bank::~Bank( )
{
  
}



void Bank::SetConfig( Config *c )
{
  conf = c;

  Params *params = new Params( );
  params->SetParams( c );
  SetParams( params );

  /*
   *  We need to create an endurance model on a bank-by-bank basis.
   */
  endrModel = EnduranceModelFactory::CreateEnduranceModel( p->EnduranceModel );
  if( endrModel )
    endrModel->SetConfig( conf );


  if( p->InitPD )
    state = BANK_PDPF;

  if( p->UseRefresh )
    {
      refreshUsed = true;
      refreshRows = p->RefreshRows;
      nextRefresh = GetEventQueue()->GetCurrentCycle() + (p->tRFI / (p->ROWS / refreshRows));
    }
}



void Bank::SetNextRefresh( ncycle_t nextREF )
{
  GetEventQueue()->InsertEvent( EventCycle, this, nextREF );
}



bool Bank::PowerDown( BankState pdState )
{
  bool returnValue = false;

  if( nextPowerDown <= GetEventQueue()->GetCurrentCycle() && ( state == BANK_OPEN || state == BANK_CLOSED ) )
    {
      /*
       *  The power down state (pdState) will be determined by the device class, which
       *  will check to see if all the banks are idle or not, and if fast exit is used.
       */
      state = pdState;

      nextPowerUp = MAX( nextPowerUp, GetEventQueue()->GetCurrentCycle() + p->tPD );
      nextActivate = MAX( nextActivate, GetEventQueue()->GetCurrentCycle() + p->tPD + p->tXP );
      if( pdState == BANK_PDPF || pdState == BANK_PDA )
        nextRead = MAX( nextRead, GetEventQueue()->GetCurrentCycle() + p->tPD + p->tXP );
      else
        nextRead = MAX( nextRead, GetEventQueue()->GetCurrentCycle() + p->tPD + p->tXPDLL );
      nextWrite = MAX( nextWrite, GetEventQueue()->GetCurrentCycle() + p->tPD + p->tXP );
      nextPrecharge = MAX( nextPrecharge, GetEventQueue()->GetCurrentCycle() + p->tPD + p->tXP );

      
      switch( nextCommand )
        {
        case CMD_PDPF:
          nextCommand = CMD_NOP;
          break;

        case CMD_NOP:
          nextCommand = CMD_NOP;
          break;

        default:
          std::cout << "Warning: PowerDown: Unknown bulk command: " << nextCommand << std::endl;
          nextCommand = CMD_NOP;
          break;
        }
     

      returnValue = true;
    }

  return returnValue;
}



bool Bank::PowerUp( NVMainRequest *request )
{
  bool returnValue = false;

  if( nextPowerUp <= GetEventQueue()->GetCurrentCycle() && ( state == BANK_PDPF || state == BANK_PDPS || state == BANK_PDA ) )
    {
      nextPowerDown = MAX( nextPowerDown, GetEventQueue()->GetCurrentCycle() + p->tXP );
      nextActivate = MAX( nextActivate, GetEventQueue()->GetCurrentCycle() + p->tXP );
      if( state == BANK_PDPS )
        nextRead = MAX( nextRead, GetEventQueue()->GetCurrentCycle() + p->tXPDLL );
      else
        nextRead = MAX( nextRead, GetEventQueue()->GetCurrentCycle() + p->tXP );
      nextWrite = MAX( nextWrite, GetEventQueue()->GetCurrentCycle() + p->tXP );
      nextPrecharge = MAX( nextPrecharge, GetEventQueue()->GetCurrentCycle() + p->tXP );

      /*
       *  While technically the bank is being "powered up" we will just reset
       *  the previous state. For energy calculations, the bank is still considered
       *  to be consuming background power while powering up/down. Thus, we need
       *  a powerdown wait, but no power up wait.
       */
      if( state == BANK_PDA )
        state = BANK_OPEN;
      else
        state = BANK_CLOSED;


      /* Wakeup this class when the power up completes for implicit command issue. */
      if( nextCommand != CMD_NOP )
        GetEventQueue( )->InsertEvent( EventCycle, this, nextActivate );


      lastOperation = *request;

      switch( request->bulkCmd )
        {
        case CMD_PU_ACT_READ_PRE_PDPF:
          nextCommand = CMD_ACT_READ_PRE_PDPF;
          break;

        case CMD_PU_ACT_WRITE_PRE_PDPF:
          nextCommand = CMD_ACT_WRITE_PRE_PDPF;
          break;

        case CMD_PU_ACT_READ_PRE:
          nextCommand = CMD_ACTREADPRE;
          break;

        case CMD_PU_ACT_WRITE_PRE:
          nextCommand = CMD_ACTWRITEPRE;
          break;

        case CMD_NOP:
          nextCommand = CMD_NOP;
          break;

        default:
          std::cout << "Warning: PowerUp: Unknown bulk command: " << request->bulkCmd << std::endl;
          nextCommand = CMD_NOP;
          break;
        }


      returnValue = true;
    }

  return returnValue;
}


bool Bank::Activate( NVMainRequest *request )
{
  uint64_t activateRow;
  bool returnValue = false;

  request->address.GetTranslatedAddress( &activateRow, NULL, NULL, NULL, NULL );

  if( nextActivate <= GetEventQueue()->GetCurrentCycle() && state == BANK_CLOSED )
    {
      nextActivate = MAX( nextActivate, GetEventQueue()->GetCurrentCycle() + MAX( p->tRCD, p->tRAS ) 
                          + p->tRP );
      nextPrecharge = MAX( nextPrecharge, GetEventQueue()->GetCurrentCycle() + MAX( p->tRCD, p->tRAS ) );
      nextRead = MAX( nextRead, GetEventQueue()->GetCurrentCycle() + p->tRCD - p->tAL );
      nextWrite = MAX( nextWrite, GetEventQueue()->GetCurrentCycle() + p->tRCD - p->tAL );
      nextPowerDown = MAX( nextPowerDown, GetEventQueue()->GetCurrentCycle() + p->tRCD + 1 );
<<<<<<< HEAD


=======


>>>>>>> 1316801f
      openRow = activateRow;
      state = BANK_OPEN;
      writeCycle = false;

      lastActivate = GetEventQueue()->GetCurrentCycle();

      /* Add to bank's total energy. */
      if( p->EnergyModel_set && p->EnergyModel == "current" )
        {
          /* DRAM Model */
          uint64_t tRC = p->tRAS + p->tRCD;

          bankEnergy += (float)((p->EIDD0 * (float)tRC) 
                      - ((p->EIDD3N * (float)p->tRAS)
                      +  (p->EIDD2N * (float)p->tRP)));

          activeEnergy +=  (float)((p->EIDD0 * (float)tRC) 
                        - ((p->EIDD3N * (float)p->tRAS)
                        +  (p->EIDD2N * (float)p->tRP) ));
        }
      else
        {
          /* Flat energy model. */
          bankEnergy += p->Erd;
        }


      lastOperation = *request;

      switch( request->bulkCmd )
        {
        case CMD_ACTREADPRE:
          nextCommand = CMD_READPRE;
          GetEventQueue( )->InsertEvent( EventCycle, this, nextRead );
          break;

        case CMD_ACTREAD2PRE:
          nextCommand = CMD_READ2PRE;
          GetEventQueue( )->InsertEvent( EventCycle, this, nextRead );
          break;

        case CMD_ACTREAD3PRE:
          nextCommand = CMD_READ3PRE;
          GetEventQueue( )->InsertEvent( EventCycle, this, nextRead );
          break;

        case CMD_ACTREAD4PRE:
          nextCommand = CMD_READ4PRE;
          GetEventQueue( )->InsertEvent( EventCycle, this, nextRead );
          break;

        case CMD_ACTWRITEPRE:
          nextCommand = CMD_WRITEPRE;
          GetEventQueue( )->InsertEvent( EventCycle, this, nextWrite );
          break;

        case CMD_ACTWRITE2PRE:
          nextCommand = CMD_WRITE2PRE;
          GetEventQueue( )->InsertEvent( EventCycle, this, nextWrite );
          break;

        case CMD_ACTWRITE3PRE:
          nextCommand = CMD_WRITE3PRE;
          GetEventQueue( )->InsertEvent( EventCycle, this, nextWrite );
          break;

        case CMD_ACTWRITE4PRE:
          nextCommand = CMD_WRITE4PRE;
          GetEventQueue( )->InsertEvent( EventCycle, this, nextWrite );
          break;

        case CMD_ACT_READ_PRE_PDPF:
          nextCommand = CMD_READ_PRE_PDPF;
          GetEventQueue( )->InsertEvent( EventCycle, this, nextRead );
          break;
          
        case CMD_ACT_WRITE_PRE_PDPF:
          nextCommand = CMD_WRITE_PRE_PDPF;
          GetEventQueue( )->InsertEvent( EventCycle, this, nextWrite );
          break;

        case CMD_NOP:
          nextCommand = CMD_NOP;
          break;

        default:
          std::cout << "Warning: Activate: Unknown bulk command: " << request->bulkCmd << std::endl;
          nextCommand = CMD_NOP;
          break;
        }


      activates++;

      returnValue = true;
    }
  else if( state == BANK_OPEN )
    {
      std::cout << "NVMain: Bank: Attempted to activate open row!" << std::endl;
    }

  return returnValue;
}



bool Bank::Read( NVMainRequest *request )
{
  uint64_t readRow, readCol;
  bool returnValue = false;

  request->address.GetTranslatedAddress( &readRow, &readCol, NULL, NULL, NULL );

  if( nextRead <= GetEventQueue()->GetCurrentCycle() && state == BANK_OPEN && readRow == openRow )
    {
      nextPrecharge = MAX( nextPrecharge, GetEventQueue()->GetCurrentCycle() + p->tAL + p->tBURST
               + p->tRTP - p->tCCD );
      nextRead = MAX( nextRead, GetEventQueue()->GetCurrentCycle() + MAX( p->tBURST, p->tCCD ) );
      nextWrite = MAX( nextWrite, GetEventQueue()->GetCurrentCycle() + p->tCAS + p->tBURST 
               + 2 - p->tCWD );
      nextActivate = MAX( nextActivate, lastActivate + p->tRRDR );
      nextPowerDown = MAX( nextPowerDown, GetEventQueue()->GetCurrentCycle() + p->tAL + p->tBURST
               + p->tCAS + 1 );
      

      dataCycles += p->tBURST;


      /*
<<<<<<< HEAD
       * Data is placed on the bus starting from tCAS and is complete after tBURST.
       * Wakeup owner at the end of this to notify that the whole request is complete.
=======
       *  Data is placed on the bus starting from tCAS and is complete after tBURST.
       *  Wakeup owner at the end of this to notify that the whole request is complete.
       *
       *  Note: In critical word first, tBURST can be replaced with 1.
>>>>>>> 1316801f
       */
      if( bankId == 0 )
        GetEventQueue( )->InsertEvent( EventResponse, this, request, GetEventQueue()->GetCurrentCycle() + p->tCAS + MAX(p->tBURST, p->tCCD) );


      /* Calculate energy */
      if( p->EnergyModel_set && p->EnergyModel == "current" )
        {
          /* DRAM Model */
          bankEnergy += (float)((p->EIDD4R - p->EIDD3N) * (float)p->tBURST);

          burstEnergy += (float)((p->EIDD4R - p->EIDD3N) * (float)p->tBURST);
        }
      else
        {
          /* Flat Energy Model */
          bankEnergy += p->Eopenrd;

          burstEnergy += p->Eopenrd;
        }

      /*
       *  There's no reason to track data if endurance is not modeled.
       */
      if( conf->GetSimInterface( ) != NULL && endrModel != NULL )
        {
          NVMDataBlock dataBlock;

          /*
           *  In a trace-based simulation, or a live simulation where simulation is
           *  started in the middle of execution, some data being read maybe have never
           *  been written to memory. In this case, we will store the value, since the
           *  data is always correct from either the simulator or the value in the trace,
           *  which corresponds to the actual value that was read. 
           *
           *  Since the read data is already in the request, we don't actually need to
           *  copy it there.
           */
          if( !conf->GetSimInterface( )->GetDataAtAddress( request->address.GetPhysicalAddress( ), &dataBlock ) )
            {
              //std::cout << "Setting data block for 0x" << std::hex << request->address.GetPhysicalAddress( )
              //          << std::dec << " to " << request->data << std::endl;
              conf->GetSimInterface( )->SetDataAtAddress( request->address.GetPhysicalAddress( ), request->data );
            }
        }


      switch( request->bulkCmd )
        {
        case CMD_READPRE:
          nextCommand = CMD_PRE;
          GetEventQueue( )->InsertEvent( EventCycle, this, nextRead );
          break;

        case CMD_READ2PRE:
          nextCommand = CMD_READPRE;
          GetEventQueue( )->InsertEvent( EventCycle, this, nextRead );
          break;

        case CMD_READ3PRE:
          nextCommand = CMD_READ2PRE;
          GetEventQueue( )->InsertEvent( EventCycle, this, nextRead );
          break;

        case CMD_READ4PRE:
          nextCommand = CMD_READ3PRE;
          GetEventQueue( )->InsertEvent( EventCycle, this, nextRead );
          break;

        case CMD_READ_PRE_PDPF:
          nextCommand = CMD_PRE_PDPF;
          GetEventQueue( )->InsertEvent( EventCycle, this, nextRead );
          break;

        case CMD_NOP:
          nextCommand = CMD_NOP;
          break;

        default:
          std::cout << "Warning: Read: Unknown bulk command: " << request->bulkCmd << std::endl;
          nextCommand = CMD_NOP;
          break;
        }


      reads++;
      
      returnValue = true;
    }


  return returnValue;
}



bool Bank::Write( NVMainRequest *request )
{
  uint64_t writeRow, writeCol;
  bool returnValue = false;

  request->address.GetTranslatedAddress( &writeRow, &writeCol, NULL, NULL, NULL );

  if( nextWrite <= GetEventQueue()->GetCurrentCycle() && state == BANK_OPEN && writeRow == openRow )
    {
      nextPrecharge = MAX( nextPrecharge, GetEventQueue()->GetCurrentCycle() + p->tAL + p->tCWD
               + p->tBURST + p->tWR );
      nextRead = MAX( nextRead, GetEventQueue()->GetCurrentCycle() + p->tCWD 
              + p->tBURST + p->tWTR );
      nextWrite = MAX( nextWrite, GetEventQueue()->GetCurrentCycle() + MAX( p->tBURST, p->tCCD ) );
      nextPowerDown = MAX( nextPowerDown, GetEventQueue()->GetCurrentCycle() + p->tAL + p->tBURST
               + p->tWR + p->tCWD + 1 );

      dataCycles += p->tBURST;

      
      /*
       *  Notify owner of write completion as well.
       */
      if( bankId == 0 )
        GetEventQueue( )->InsertEvent( EventResponse, this, request, GetEventQueue()->GetCurrentCycle() + p->tCWD + MAX(p->tBURST, p->tCCD) );


      /* Calculate energy. */
      if( p->EnergyModel_set && p->EnergyModel == "current" )
        {
          /* DRAM Model. */
          bankEnergy += (float)((p->EIDD4W - p->EIDD3N) * (float)p->tBURST);

          burstEnergy += (float)((p->EIDD4W - p->EIDD3N) * (float)p->tBURST);
        }
      else
        {
          /* Flat energy model. */
          bankEnergy += p->Ewr; // - p->Ewrpb * numUnchangedBits;

          burstEnergy += p->Ewr; // - p->Ewrpb * numUnchangedBits;
        }

      writeCycle = true;

      writes++;
      
      if( endrModel && bankId == 0 )
        {
          NVMDataBlock oldData;

          if( conf->GetSimInterface( ) != NULL )
            {
              /*
               *  If the old data is not there, we will assume the data is 0.
               */
              uint64_t wordSize;
              uint64_t blockMask;
              uint64_t blockAddr;
              bool hardError;

              wordSize = p->BusWidth;
              wordSize *= p->tBURST * p->RATE;
              wordSize /= 8;

              blockMask = ~(wordSize - 1);

              blockAddr = request->address.GetPhysicalAddress( ) & blockMask;
              //std::cout << "Address is 0x" << std::hex << request->address.GetPhysicalAddress() << " block mask is 0x" << blockMask << " block address is 0x" << blockAddr << std::dec << std::endl;

              if( !conf->GetSimInterface( )->GetDataAtAddress( request->address.GetPhysicalAddress( ), &oldData ) )
                {
                  // maybe increment a counter for this...
                  //std::cout << "Zeroing write to not-previously-read data 0x" << std::hex
                  //          << request->address.GetPhysicalAddress( ) << std::dec << std::endl;

                  for( int i = 0; i < (int)(p->BusWidth / 8); i++ )
                    oldData.SetByte( i, 0 );
                }
          
              /*
               *  Write the new data...
               */
              conf->GetSimInterface( )->SetDataAtAddress( request->address.GetPhysicalAddress( ), request->data );
     
              //std::cout << "Changing data at address 0x" << std::hex << request->address.GetPhysicalAddress( )
              //          << std::dec << " from " << oldData << " to " << request->data << std::endl;

              /*
               *  Model the endurance 
               */
              hardError = !endrModel->Write( request->address, oldData, request->data );

              if( hardError )
                {
                  std::cout << "WARNING: Write to 0x" << std::hex << request->address.GetPhysicalAddress( )
                            << std::dec << " resulted in a hard error! " << std::endl;
                }
            }
          else
            {
              std::cerr << "Warning: Endurance modeled without simulator interface for data tracking!" << std::endl;
            }
        }

      /* Determine next implicit command. */
      switch( request->bulkCmd )
        {
        case CMD_WRITEPRE:
          nextCommand = CMD_PRE;
          GetEventQueue( )->InsertEvent( EventCycle, this, nextWrite );
          break;

        case CMD_WRITE2PRE:
          nextCommand = CMD_WRITEPRE;
          GetEventQueue( )->InsertEvent( EventCycle, this, nextWrite );
          break;

        case CMD_WRITE3PRE:
          nextCommand = CMD_WRITE2PRE;
          GetEventQueue( )->InsertEvent( EventCycle, this, nextWrite );
          break;

        case CMD_WRITE4PRE:
          nextCommand = CMD_WRITE3PRE;
          GetEventQueue( )->InsertEvent( EventCycle, this, nextWrite );
          break;

        case CMD_WRITE_PRE_PDPF:
          nextCommand = CMD_PRE_PDPF;
          GetEventQueue( )->InsertEvent( EventCycle, this, nextWrite );
          break;

        case CMD_NOP:
          nextCommand = CMD_NOP;
          break;

        default:
          std::cout << "Warning: Write: Unknown bulk command: " << request->bulkCmd << std::endl;
          nextCommand = CMD_NOP;
          break;
        }



      returnValue = true;
    }



  return returnValue;
}



bool Bank::Precharge( NVMainRequest *request )
{
  bool returnValue = false;


  if( nextPrecharge <= GetEventQueue()->GetCurrentCycle() && state == BANK_OPEN  )
    {
      nextActivate = MAX( nextActivate, GetEventQueue()->GetCurrentCycle() + p->tRP );
      nextPowerDown = MAX( nextPowerDown, GetEventQueue()->GetCurrentCycle() + p->tRP );


      if( bankId == 0 )
      {
        notifyComplete.insert(std::pair<NVMainRequest *, ncycle_t>( request, GetEventQueue()->GetCurrentCycle() + p->tRP ) );
        nextCompletion = std::min( nextCompletion, GetEventQueue()->GetCurrentCycle() + p->tRP );
      }



      switch( nextCommand )
        {
        case CMD_PRE:
          nextCommand = CMD_NOP;
          break;

        case CMD_PRE_PDPF:
          nextCommand = CMD_PDPF;
          GetEventQueue( )->InsertEvent( EventCycle, this, GetEventQueue()->GetCurrentCycle() + p->tRP );
          break;

        case CMD_NOP:
          nextCommand = CMD_NOP;
          break;

        default:
          std::cout << "Warning: Prechange: Unknown bulk command: " << nextCommand << std::endl;
          nextCommand = CMD_NOP;
          break;
        }

      state = BANK_CLOSED;

      returnValue = true;
    }


  return returnValue;
}


bool Bank::Refresh( )
{
  bool returnValue = false;

  if( nextRefresh <= GetEventQueue()->GetCurrentCycle() && state == BANK_CLOSED )
    {
      nextActivate = MAX( nextActivate, GetEventQueue()->GetCurrentCycle() + refreshRows * p->tRFC );
      nextPowerDown = MAX( nextPowerDown, GetEventQueue()->GetCurrentCycle() + refreshRows * p->tRFC );

      refreshRowIndex = (refreshRowIndex + refreshRows) % p->ROWS;

      /*
       *  tRFI is the minimum refresh time for all rows. If we don't refresh the entire
       *  bank we need to calculate when the next refresh will occur.. 
       */
      nextRefresh = GetEventQueue()->GetCurrentCycle() + ((p->tRFI) / (p->ROWS / refreshRows));
<<<<<<< HEAD
      needsRefresh = false;
=======
>>>>>>> 1316801f

      GetEventQueue()->InsertEvent( EventCycle, this, nextRefresh );
      
      if( p->EnergyModel_set && p->EnergyModel == "current" )
        {
          bankEnergy += (float)((p->EIDD5B - p->EIDD3N) * (float)p->tRFC * (float)refreshRows); 

          refreshEnergy += (float)((p->EIDD5B - p->EIDD3N) * (float)p->tRFC * (float)refreshRows); 
        }
      else
        {
          bankEnergy += p->Eref;

          refreshEnergy += p->Eref;
        }

      returnValue = true;
    }

  return returnValue;
}


bool Bank::IsIssuable( NVMainRequest *req, FailReason *reason )
{
  uint64_t opRank;
  uint64_t opBank;
  uint64_t opRow;
  uint64_t opCol;
  bool rv = true;

  req->address.GetTranslatedAddress( &opRow, &opCol, &opBank, &opRank, NULL );

  if( nextCommand != CMD_NOP )
    return false;
    

  if( req->type == ACTIVATE )
    {
<<<<<<< HEAD
      if( nextActivate > (GetEventQueue()->GetCurrentCycle()+delay) || state != BANK_CLOSED )
=======
      if( nextActivate > (GetEventQueue()->GetCurrentCycle()) || state != BANK_CLOSED )
      {
>>>>>>> 1316801f
        rv = false;
        if( reason ) reason->reason = BANK_TIMING;
      }

<<<<<<< HEAD
      if( refreshUsed && ((GetEventQueue()->GetCurrentCycle()+delay) >= nextRefresh || needsRefresh) )
=======
      if( NeedsRefresh( ) && state == BANK_CLOSED )
      {
>>>>>>> 1316801f
        rv = false;
        if( reason ) reason->reason = CLOSED_REFRESH_WAITING;
      }

      if( NeedsRefresh( ) && state != BANK_CLOSED )
      {
        rv = false;
        if( reason ) reason->reason = OPEN_REFRESH_WAITING;
      }

      if( rv == false )
        {
<<<<<<< HEAD
          if( nextActivate > (GetEventQueue()->GetCurrentCycle()+delay) )
            {
              //std::cout << "Bank: Can't activate for " << nextActivate - GetEventQueue()->GetCurrentCycle() << " cycles." << std::endl;
              actWaits++;
              actWaitTime += nextActivate - (GetEventQueue()->GetCurrentCycle()+delay);
=======
          if( nextActivate > (GetEventQueue()->GetCurrentCycle()) )
            {
              //std::cout << "Bank: Can't activate for " << nextActivate - GetEventQueue()->GetCurrentCycle() << " cycles." << std::endl;
              actWaits++;
              actWaitTime += nextActivate - (GetEventQueue()->GetCurrentCycle());
>>>>>>> 1316801f
            }
        }
    }
  else if( req->type == READ )
    {
<<<<<<< HEAD
      if( nextRead > (GetEventQueue()->GetCurrentCycle()+delay) || state != BANK_OPEN || opRow != openRow || ( refreshUsed && needsRefresh ) )
=======
      if( nextRead > (GetEventQueue()->GetCurrentCycle()) || state != BANK_OPEN || opRow != openRow )
        {
          rv = false;
          if( reason ) reason->reason = BANK_TIMING;
        }

      if( NeedsRefresh( ) )
      {
>>>>>>> 1316801f
        rv = false;
        if( reason ) reason->reason = OPEN_REFRESH_WAITING;
      }
    }
  else if( req->type == WRITE )
    {
<<<<<<< HEAD
      if( nextWrite > (GetEventQueue()->GetCurrentCycle()+delay) || state != BANK_OPEN || opRow != openRow || ( refreshUsed && needsRefresh ) )
=======
      if( nextWrite > (GetEventQueue()->GetCurrentCycle()) || state != BANK_OPEN || opRow != openRow )
        {
          rv = false;
          if( reason ) reason->reason = BANK_TIMING;
        }

      if( NeedsRefresh( ) )
      {
>>>>>>> 1316801f
        rv = false;
        if( reason ) reason->reason = OPEN_REFRESH_WAITING;
      }
    }
  else if( req->type == PRECHARGE )
    {
<<<<<<< HEAD
      if( nextPrecharge > (GetEventQueue()->GetCurrentCycle()+delay) || state != BANK_OPEN )
        rv = false;
    }
  else if( req->type == POWERDOWN_PDA || req->type == POWERDOWN_PDPF || req->type == POWERDOWN_PDPS )
    {
      if( nextPowerDown > (GetEventQueue()->GetCurrentCycle()+delay) || ( state != BANK_OPEN && state != BANK_CLOSED ) || ( refreshUsed && needsRefresh ) )
=======
      if( nextPrecharge > (GetEventQueue()->GetCurrentCycle()) || state != BANK_OPEN )
        {
          rv = false;
          if( reason ) reason->reason = BANK_TIMING;
        }
    }
  else if( req->type == POWERDOWN_PDA || req->type == POWERDOWN_PDPF || req->type == POWERDOWN_PDPS )
    {
      if( nextPowerDown > (GetEventQueue()->GetCurrentCycle()) || ( state != BANK_OPEN && state != BANK_CLOSED ) )
        {
          rv = false;
          if( reason ) reason->reason = BANK_TIMING;
        }

      if( NeedsRefresh( ) )
      {
>>>>>>> 1316801f
        rv = false;
        if( reason ) reason->reason = CLOSED_REFRESH_WAITING;
      }
    }
  else if( req->type == POWERUP )
    {
<<<<<<< HEAD
      if( nextPowerUp > (GetEventQueue()->GetCurrentCycle()+delay) || ( state != BANK_PDPF && state != BANK_PDPS && state != BANK_PDA ) || ( refreshUsed && needsRefresh ) )
=======
      if( nextPowerUp > (GetEventQueue()->GetCurrentCycle()) || ( state != BANK_PDPF && state != BANK_PDPS && state != BANK_PDA ) )
        {
          rv = false;
          if( reason ) reason->reason = BANK_TIMING;
        }

      if( NeedsRefresh( ) )
      {
>>>>>>> 1316801f
        rv = false;
        if( reason ) reason->reason = CLOSED_REFRESH_WAITING;
      }
    }
  else if( req->type == REFRESH )
    {
<<<<<<< HEAD
      if( nextRefresh > (GetEventQueue()->GetCurrentCycle()+delay) || state != BANK_CLOSED || needsRefresh )
        rv = false;
=======
      if( state != BANK_CLOSED )
        {
          rv = false;
          if( reason ) reason->reason = BANK_TIMING;
        }
>>>>>>> 1316801f
    }
  else
    {
      std::cout << "Bank: IsIssuable: Unknown operation: " << req->type << std::endl;
      rv = false;
      if( reason ) reason->reason = UNKNOWN_FAILURE;
    }

  return rv;
}


bool Bank::WouldConflict( uint64_t checkRow )
{
  bool returnValue = true;

  if ( state == BANK_OPEN && checkRow == openRow )
    returnValue = false;

  return returnValue;
}



BankState Bank::GetState( ) 
{
  return state;
}


float Bank::GetPower( )
{
  /*
   *
   */
  float simulationTime = (float)((float)GetEventQueue()->GetCurrentCycle() / ((float)p->CLK * 1000000.0f));
  float power = 0.0f;

  if( simulationTime == 0.0f )
    return 0.0f;

  if( p->EnergyModel_set && p->EnergyModel == "current" )
    {
      power = ((backgroundEnergy / (float)GetEventQueue()->GetCurrentCycle()) * p->Voltage) / 1000.0f;
      power = ((activeEnergy / (float)GetEventQueue()->GetCurrentCycle()) * p->Voltage) / 1000.0f;
      power = ((refreshEnergy / (float)GetEventQueue()->GetCurrentCycle()) * p->Voltage) / 1000.0f;
      power = ((bankEnergy / (float)GetEventQueue()->GetCurrentCycle()) * p->Voltage) / 1000.0f;
    }
  else
    power = ((bankEnergy / 1000000.0f) / simulationTime);

  return power;
}



void Bank::SetName( std::string )
{
}


// Corresponds to physical bank id e.g., if this bank logically spans multiple devices, the id corresponds to the device, NOT the logical bank id within a single device.
void Bank::SetId( int id )
{
  bankId = id;
}



void Bank::PrintStats( )
{
  float idealBandwidth;


  idealBandwidth = (float)(p->CLK * p->MULT * 
                   p->RATE * p->BPC);

  if( activeCycles != 0 )
    utilization = (float)((float)dataCycles / (float)activeCycles);
  else
    utilization = 0.0f;


  if( p->EnergyModel_set && p->EnergyModel == "current" )
    {
      std::cout << "i" << psInterval << "." << statName << ".current " << bankEnergy << "\t; mA" << std::endl;
      std::cout << "i" << psInterval << "." << statName << ".current.background " << backgroundEnergy << "\t; mA" << std::endl;
      std::cout << "i" << psInterval << "." << statName << ".current.active " << activeEnergy << "\t; mA" << std::endl;
      std::cout << "i" << psInterval << "." << statName << ".current.burst " << burstEnergy << "\t; mA" << std::endl;
      std::cout << "i" << psInterval << "." << statName << ".current.refresh " << refreshEnergy << "\t; mA" << std::endl;
    }
  else
    {
      std::cout << "i" << psInterval << "." << statName << ".energy " << bankEnergy << "\t; nJ" << std::endl; 
      std::cout << "i" << psInterval << "." << statName << ".energy.background " << backgroundEnergy << "\t; nJ" << std::endl;
      std::cout << "i" << psInterval << "." << statName << ".energy.active " << activeEnergy << "\t; nJ" << std::endl;
      std::cout << "i" << psInterval << "." << statName << ".energy.burst " << burstEnergy << "\t; nJ" << std::endl;
      std::cout << "i" << psInterval << "." << statName << ".energy.refresh " << refreshEnergy << "\t; nJ" << std::endl;
    }
  
  std::cout << "i" << psInterval << "." << statName << ".power " << GetPower( ) << "\t; W per bank per device" << std::endl
            << "i" << psInterval << "." << statName << ".bandwidth " << (utilization * idealBandwidth) << "\t; MB/s "
            << "i" << psInterval << "." << statName << "(" << dataCycles << " data cycles in " << activeCycles << " cycles)" << std::endl
            << "i" << psInterval << "." << statName << ".utilization " << utilization << std::endl;
  std::cout << "i" << psInterval << "." << statName << ".reads " << reads << std::endl
            << "i" << psInterval << "." << statName << ".writes " << writes << std::endl
            << "i" << psInterval << "." << statName << ".activates " << activates << std::endl;
  std::cout << "i" << psInterval << "." << statName << ".activeCycles " << powerCycles << std::endl
            << "i" << psInterval << "." << statName << ".fastExitCycles " << feCycles << std::endl
            << "i" << psInterval << "." << statName << ".slowExitCycles " << seCycles << std::endl;

  if( endrModel )
    {
      if( endrModel->GetWorstLife( ) == std::numeric_limits< uint64_t >::max( ) )
        std::cout << "i" << psInterval << "." << statName << ".worstCaseEndurance N/A" << std::endl
                  << "i" << psInterval << "." << statName << ".averageEndurance N/A" << std::endl;
      else
        std::cout << "i" << psInterval << "." << statName << ".worstCaseEndurance " << (endrModel->GetWorstLife( )) << std::endl
                  << "i" << psInterval << "." << statName << ".averageEndurance " << endrModel->GetAverageLife( ) << std::endl;

      endrModel->PrintStats( );
    }

  std::cout << "i" << psInterval << "." << statName << ".actWaits " << actWaits << std::endl
            << "i" << psInterval << "." << statName << ".actWaits.totalTime " << actWaitTime << std::endl
            << "i" << psInterval << "." << statName << ".actWaits.averageTime " << (double)((double)actWaitTime / (double)actWaits) << std::endl;

  psInterval++;
}


bool Bank::Idle( )
{
  if( nextPrecharge <= GetEventQueue()->GetCurrentCycle() 
      && nextActivate <= GetEventQueue()->GetCurrentCycle()
      && nextRead <= GetEventQueue()->GetCurrentCycle() 
      && nextWrite <= GetEventQueue()->GetCurrentCycle()
      && ( state == BANK_CLOSED || state == BANK_OPEN ) )
    {
      return true;
    }

  return false;
}


<<<<<<< HEAD
=======
bool Bank::NeedsRefresh( )
{
  bool rv = false;

  if( refreshUsed && nextRefresh <= GetEventQueue()->GetCurrentCycle() )
    rv = true;

  return rv;
}

>>>>>>> 1316801f

void Bank::IssueImplicit( )
{
  if( nextCommand != CMD_NOP )
    {
      NVMainRequest req;
      BulkCommand bulkCmd;
      ncycle_t issuableCycle = 0;
      bool foundCycle = false;

      req.address = lastOperation.address;
      
      switch( nextCommand )
        {
        case CMD_PDPF:
          req.type = POWERDOWN_PDPF;
          lastOperation.type = POWERDOWN_PDPF;
          break;

        case CMD_ACT_READ_PRE_PDPF:
        case CMD_ACT_WRITE_PRE_PDPF:
        case CMD_ACTREADPRE:
        case CMD_ACTWRITEPRE:
          req.type = ACTIVATE;
          lastOperation.type = ACTIVATE;
          break;

        case CMD_PRE:
        case CMD_PRE_PDPF:
          req.type = PRECHARGE;
          lastOperation.type = PRECHARGE;
          break;

        case CMD_READPRE:
        case CMD_READ2PRE:
        case CMD_READ3PRE:
        case CMD_READ4PRE:
        case CMD_READ_PRE_PDPF:
          req.type = READ;
          lastOperation.type = READ;
          break;

        case CMD_WRITEPRE:
        case CMD_WRITE2PRE:
        case CMD_WRITE3PRE:
        case CMD_WRITE4PRE:
        case CMD_WRITE_PRE_PDPF:
          req.type = WRITE;
          lastOperation.type = WRITE;
          break;

        default:
          std::cout << "Warning: Invalid nextCommand: " << nextCommand << std::endl;
          break;
        }
      

      /*
       *  IsIssuable returns false if nextCommand != CMD_NOP. This is meant for other
       *  bulk commands being issued from the interconnect. Here it is temporarily
       *  set to CMD_NOP before calling IsIssuable.
       */
      bulkCmd = nextCommand;
      nextCommand = CMD_NOP;
      if( IsIssuable( &req ) )
        {
          nextCommand = bulkCmd;
          lastOperation.bulkCmd = bulkCmd;

          switch( req.type )
            {
            case PRECHARGE:
              Precharge( &lastOperation );
              break;

            case READ:
              Read( &lastOperation );
              break;

            case WRITE:
              Write( &lastOperation );
              break;

            case ACTIVATE:
              Activate( &lastOperation );
              break;

            case POWERDOWN_PDA:
              PowerDown( BANK_PDA );
              break;

            case POWERDOWN_PDPF:
              PowerDown( BANK_PDPF );
              break;
              
            case POWERDOWN_PDPS:
              PowerDown( BANK_PDPS );
              break;
          
            case REFRESH:
              Refresh( );
              break;

            default:
              break;
            }
        }
      /*
       *  Implicit command couldn't be issued. Retry when the bank reports the
       *  request is issuable.
       */
      else
        {
          nextCommand = bulkCmd;
<<<<<<< HEAD

          switch( req.type )
            {
            case PRECHARGE:
              issuableCycle = GetNextPrecharge( );
              foundCycle = true;
              break;

            case READ:
              issuableCycle = GetNextRead( );
              foundCycle = true;
              break;

            case WRITE:
              issuableCycle = GetNextWrite( );
              foundCycle = true;
              break;

            case ACTIVATE:
              issuableCycle = GetNextActivate( );
              foundCycle = true;
              break;

            case POWERDOWN_PDA:
              issuableCycle = GetNextPowerDown( );
              foundCycle = true;
              break;

            case POWERDOWN_PDPF:
              issuableCycle = GetNextPowerDown( );
              foundCycle = true;
              break;
              
            case POWERDOWN_PDPS:
              issuableCycle = GetNextPowerDown( );
              foundCycle = true;
              break;
          
            case REFRESH:
              issuableCycle = GetNextRefresh( );
              foundCycle = true;
              break;

            default:
              break;
            }
=======

          switch( req.type )
            {
            case PRECHARGE:
              issuableCycle = GetNextPrecharge( );
              foundCycle = true;
              break;

            case READ:
              issuableCycle = GetNextRead( );
              foundCycle = true;
              break;
>>>>>>> 1316801f

            case WRITE:
              issuableCycle = GetNextWrite( );
              foundCycle = true;
              break;

<<<<<<< HEAD
          /* Couldn't issue. Retry on the next issuable cycle. */
          if( foundCycle )
            GetEventQueue( )->InsertEvent( EventCycle, this, issuableCycle );
        }
    }
}
=======
            case ACTIVATE:
              issuableCycle = GetNextActivate( );
              foundCycle = true;
              break;
>>>>>>> 1316801f

            case POWERDOWN_PDA:
              issuableCycle = GetNextPowerDown( );
              foundCycle = true;
              break;

<<<<<<< HEAD
void Bank::Cycle( ncycle_t steps )
{
  /* Check for implicit commands to issue. */
  IssueImplicit( );

  
  /* Check for state updates. */


  /*
   *  Automatically refresh if we need to.
   */
  if( refreshUsed && nextRefresh <= GetEventQueue()->GetCurrentCycle() )
    {
      if( state == BANK_CLOSED )
        {
          Refresh( );
        }
      else
        {
          needsRefresh = true;
        }
    }


=======
            case POWERDOWN_PDPF:
              issuableCycle = GetNextPowerDown( );
              foundCycle = true;
              break;
              
            case POWERDOWN_PDPS:
              issuableCycle = GetNextPowerDown( );
              foundCycle = true;
              break;
          
            case REFRESH:
              issuableCycle = GetNextRefresh( );
              foundCycle = true;
              break;

            default:
              break;
            }


          /* Couldn't issue. Retry on the next issuable cycle. */
          if( foundCycle )
            GetEventQueue( )->InsertEvent( EventCycle, this, issuableCycle );
        }
    }
}


void Bank::Cycle( ncycle_t steps )
{
  /* Check for implicit commands to issue. */
  IssueImplicit( );
>>>>>>> 1316801f

  
  /*
   *  Count non-idle cycles for utilization calculations
   */
  if( !Idle( ) )
<<<<<<< HEAD
    {
=======
                  {
>>>>>>> 1316801f
      activeCycles += steps;
      
      /*
       *  If we are in a powered-down state, count the number of cycles spent in each state.
       */
      if( state == BANK_PDPF || state == BANK_PDA )
        feCycles += steps;
      else if( state == BANK_PDPS )
        seCycles += steps;
      else
        powerCycles += steps;
    }
}

<|MERGE_RESOLUTION|>--- conflicted
+++ resolved
@@ -73,7 +73,6 @@
 
   refreshUsed = false;
   refreshRows = 1024;
-  needsRefresh = false;
 
   psInterval = 0;
 
@@ -257,13 +256,8 @@
       nextRead = MAX( nextRead, GetEventQueue()->GetCurrentCycle() + p->tRCD - p->tAL );
       nextWrite = MAX( nextWrite, GetEventQueue()->GetCurrentCycle() + p->tRCD - p->tAL );
       nextPowerDown = MAX( nextPowerDown, GetEventQueue()->GetCurrentCycle() + p->tRCD + 1 );
-<<<<<<< HEAD
-
-
-=======
-
-
->>>>>>> 1316801f
+
+
       openRow = activateRow;
       state = BANK_OPEN;
       writeCycle = false;
@@ -393,15 +387,10 @@
 
 
       /*
-<<<<<<< HEAD
-       * Data is placed on the bus starting from tCAS and is complete after tBURST.
-       * Wakeup owner at the end of this to notify that the whole request is complete.
-=======
        *  Data is placed on the bus starting from tCAS and is complete after tBURST.
        *  Wakeup owner at the end of this to notify that the whole request is complete.
        *
        *  Note: In critical word first, tBURST can be replaced with 1.
->>>>>>> 1316801f
        */
       if( bankId == 0 )
         GetEventQueue( )->InsertEvent( EventResponse, this, request, GetEventQueue()->GetCurrentCycle() + p->tCAS + MAX(p->tBURST, p->tCCD) );
@@ -719,10 +708,6 @@
        *  bank we need to calculate when the next refresh will occur.. 
        */
       nextRefresh = GetEventQueue()->GetCurrentCycle() + ((p->tRFI) / (p->ROWS / refreshRows));
-<<<<<<< HEAD
-      needsRefresh = false;
-=======
->>>>>>> 1316801f
 
       GetEventQueue()->InsertEvent( EventCycle, this, nextRefresh );
       
@@ -762,22 +747,14 @@
 
   if( req->type == ACTIVATE )
     {
-<<<<<<< HEAD
-      if( nextActivate > (GetEventQueue()->GetCurrentCycle()+delay) || state != BANK_CLOSED )
-=======
       if( nextActivate > (GetEventQueue()->GetCurrentCycle()) || state != BANK_CLOSED )
       {
->>>>>>> 1316801f
         rv = false;
         if( reason ) reason->reason = BANK_TIMING;
       }
 
-<<<<<<< HEAD
-      if( refreshUsed && ((GetEventQueue()->GetCurrentCycle()+delay) >= nextRefresh || needsRefresh) )
-=======
       if( NeedsRefresh( ) && state == BANK_CLOSED )
       {
->>>>>>> 1316801f
         rv = false;
         if( reason ) reason->reason = CLOSED_REFRESH_WAITING;
       }
@@ -790,27 +767,16 @@
 
       if( rv == false )
         {
-<<<<<<< HEAD
-          if( nextActivate > (GetEventQueue()->GetCurrentCycle()+delay) )
-            {
-              //std::cout << "Bank: Can't activate for " << nextActivate - GetEventQueue()->GetCurrentCycle() << " cycles." << std::endl;
-              actWaits++;
-              actWaitTime += nextActivate - (GetEventQueue()->GetCurrentCycle()+delay);
-=======
           if( nextActivate > (GetEventQueue()->GetCurrentCycle()) )
             {
               //std::cout << "Bank: Can't activate for " << nextActivate - GetEventQueue()->GetCurrentCycle() << " cycles." << std::endl;
               actWaits++;
               actWaitTime += nextActivate - (GetEventQueue()->GetCurrentCycle());
->>>>>>> 1316801f
             }
         }
     }
   else if( req->type == READ )
     {
-<<<<<<< HEAD
-      if( nextRead > (GetEventQueue()->GetCurrentCycle()+delay) || state != BANK_OPEN || opRow != openRow || ( refreshUsed && needsRefresh ) )
-=======
       if( nextRead > (GetEventQueue()->GetCurrentCycle()) || state != BANK_OPEN || opRow != openRow )
         {
           rv = false;
@@ -819,16 +785,12 @@
 
       if( NeedsRefresh( ) )
       {
->>>>>>> 1316801f
         rv = false;
         if( reason ) reason->reason = OPEN_REFRESH_WAITING;
       }
     }
   else if( req->type == WRITE )
     {
-<<<<<<< HEAD
-      if( nextWrite > (GetEventQueue()->GetCurrentCycle()+delay) || state != BANK_OPEN || opRow != openRow || ( refreshUsed && needsRefresh ) )
-=======
       if( nextWrite > (GetEventQueue()->GetCurrentCycle()) || state != BANK_OPEN || opRow != openRow )
         {
           rv = false;
@@ -837,21 +799,12 @@
 
       if( NeedsRefresh( ) )
       {
->>>>>>> 1316801f
         rv = false;
         if( reason ) reason->reason = OPEN_REFRESH_WAITING;
       }
     }
   else if( req->type == PRECHARGE )
     {
-<<<<<<< HEAD
-      if( nextPrecharge > (GetEventQueue()->GetCurrentCycle()+delay) || state != BANK_OPEN )
-        rv = false;
-    }
-  else if( req->type == POWERDOWN_PDA || req->type == POWERDOWN_PDPF || req->type == POWERDOWN_PDPS )
-    {
-      if( nextPowerDown > (GetEventQueue()->GetCurrentCycle()+delay) || ( state != BANK_OPEN && state != BANK_CLOSED ) || ( refreshUsed && needsRefresh ) )
-=======
       if( nextPrecharge > (GetEventQueue()->GetCurrentCycle()) || state != BANK_OPEN )
         {
           rv = false;
@@ -868,16 +821,12 @@
 
       if( NeedsRefresh( ) )
       {
->>>>>>> 1316801f
         rv = false;
         if( reason ) reason->reason = CLOSED_REFRESH_WAITING;
       }
     }
   else if( req->type == POWERUP )
     {
-<<<<<<< HEAD
-      if( nextPowerUp > (GetEventQueue()->GetCurrentCycle()+delay) || ( state != BANK_PDPF && state != BANK_PDPS && state != BANK_PDA ) || ( refreshUsed && needsRefresh ) )
-=======
       if( nextPowerUp > (GetEventQueue()->GetCurrentCycle()) || ( state != BANK_PDPF && state != BANK_PDPS && state != BANK_PDA ) )
         {
           rv = false;
@@ -886,23 +835,17 @@
 
       if( NeedsRefresh( ) )
       {
->>>>>>> 1316801f
         rv = false;
         if( reason ) reason->reason = CLOSED_REFRESH_WAITING;
       }
     }
   else if( req->type == REFRESH )
     {
-<<<<<<< HEAD
-      if( nextRefresh > (GetEventQueue()->GetCurrentCycle()+delay) || state != BANK_CLOSED || needsRefresh )
-        rv = false;
-=======
       if( state != BANK_CLOSED )
         {
           rv = false;
           if( reason ) reason->reason = BANK_TIMING;
         }
->>>>>>> 1316801f
     }
   else
     {
@@ -1049,8 +992,6 @@
 }
 
 
-<<<<<<< HEAD
-=======
 bool Bank::NeedsRefresh( )
 {
   bool rv = false;
@@ -1061,7 +1002,6 @@
   return rv;
 }
 
->>>>>>> 1316801f
 
 void Bank::IssueImplicit( )
 {
@@ -1176,7 +1116,6 @@
       else
         {
           nextCommand = bulkCmd;
-<<<<<<< HEAD
 
           switch( req.type )
             {
@@ -1223,116 +1162,27 @@
             default:
               break;
             }
-=======
-
-          switch( req.type )
-            {
-            case PRECHARGE:
-              issuableCycle = GetNextPrecharge( );
-              foundCycle = true;
-              break;
-
-            case READ:
-              issuableCycle = GetNextRead( );
-              foundCycle = true;
-              break;
->>>>>>> 1316801f
-
-            case WRITE:
-              issuableCycle = GetNextWrite( );
-              foundCycle = true;
-              break;
-
-<<<<<<< HEAD
+
+
           /* Couldn't issue. Retry on the next issuable cycle. */
           if( foundCycle )
             GetEventQueue( )->InsertEvent( EventCycle, this, issuableCycle );
         }
     }
 }
-=======
-            case ACTIVATE:
-              issuableCycle = GetNextActivate( );
-              foundCycle = true;
-              break;
->>>>>>> 1316801f
-
-            case POWERDOWN_PDA:
-              issuableCycle = GetNextPowerDown( );
-              foundCycle = true;
-              break;
-
-<<<<<<< HEAD
+
+
 void Bank::Cycle( ncycle_t steps )
 {
   /* Check for implicit commands to issue. */
   IssueImplicit( );
-
-  
-  /* Check for state updates. */
-
-
-  /*
-   *  Automatically refresh if we need to.
-   */
-  if( refreshUsed && nextRefresh <= GetEventQueue()->GetCurrentCycle() )
-    {
-      if( state == BANK_CLOSED )
-        {
-          Refresh( );
-        }
-      else
-        {
-          needsRefresh = true;
-        }
-    }
-
-
-=======
-            case POWERDOWN_PDPF:
-              issuableCycle = GetNextPowerDown( );
-              foundCycle = true;
-              break;
-              
-            case POWERDOWN_PDPS:
-              issuableCycle = GetNextPowerDown( );
-              foundCycle = true;
-              break;
-          
-            case REFRESH:
-              issuableCycle = GetNextRefresh( );
-              foundCycle = true;
-              break;
-
-            default:
-              break;
-            }
-
-
-          /* Couldn't issue. Retry on the next issuable cycle. */
-          if( foundCycle )
-            GetEventQueue( )->InsertEvent( EventCycle, this, issuableCycle );
-        }
-    }
-}
-
-
-void Bank::Cycle( ncycle_t steps )
-{
-  /* Check for implicit commands to issue. */
-  IssueImplicit( );
->>>>>>> 1316801f
 
   
   /*
    *  Count non-idle cycles for utilization calculations
    */
   if( !Idle( ) )
-<<<<<<< HEAD
-    {
-=======
                   {
->>>>>>> 1316801f
       activeCycles += steps;
       
       /*
