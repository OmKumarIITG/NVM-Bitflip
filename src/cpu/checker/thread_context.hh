/*
 * Copyright (c) 2011 ARM Limited
 * All rights reserved
 *
 * The license below extends only to copyright in the software and shall
 * not be construed as granting a license to any other intellectual
 * property including but not limited to intellectual property relating
 * to a hardware implementation of the functionality of the software
 * licensed hereunder.  You may use the software subject to the license
 * terms below provided that you ensure that this notice is replicated
 * unmodified and in its entirety in all distributions of the software,
 * modified or unmodified, in source code or in binary form.
 *
 * Copyright (c) 2006 The Regents of The University of Michigan
 * All rights reserved.
 *
 * Redistribution and use in source and binary forms, with or without
 * modification, are permitted provided that the following conditions are
 * met: redistributions of source code must retain the above copyright
 * notice, this list of conditions and the following disclaimer;
 * redistributions in binary form must reproduce the above copyright
 * notice, this list of conditions and the following disclaimer in the
 * documentation and/or other materials provided with the distribution;
 * neither the name of the copyright holders nor the names of its
 * contributors may be used to endorse or promote products derived from
 * this software without specific prior written permission.
 *
 * THIS SOFTWARE IS PROVIDED BY THE COPYRIGHT HOLDERS AND CONTRIBUTORS
 * "AS IS" AND ANY EXPRESS OR IMPLIED WARRANTIES, INCLUDING, BUT NOT
 * LIMITED TO, THE IMPLIED WARRANTIES OF MERCHANTABILITY AND FITNESS FOR
 * A PARTICULAR PURPOSE ARE DISCLAIMED. IN NO EVENT SHALL THE COPYRIGHT
 * OWNER OR CONTRIBUTORS BE LIABLE FOR ANY DIRECT, INDIRECT, INCIDENTAL,
 * SPECIAL, EXEMPLARY, OR CONSEQUENTIAL DAMAGES (INCLUDING, BUT NOT
 * LIMITED TO, PROCUREMENT OF SUBSTITUTE GOODS OR SERVICES; LOSS OF USE,
 * DATA, OR PROFITS; OR BUSINESS INTERRUPTION) HOWEVER CAUSED AND ON ANY
 * THEORY OF LIABILITY, WHETHER IN CONTRACT, STRICT LIABILITY, OR TORT
 * (INCLUDING NEGLIGENCE OR OTHERWISE) ARISING IN ANY WAY OUT OF THE USE
 * OF THIS SOFTWARE, EVEN IF ADVISED OF THE POSSIBILITY OF SUCH DAMAGE.
 *
 * Authors: Kevin Lim
 */

#ifndef __CPU_CHECKER_THREAD_CONTEXT_HH__
#define __CPU_CHECKER_THREAD_CONTEXT_HH__

#include "arch/types.hh"
#include "config/the_isa.hh"
#include "cpu/checker/cpu.hh"
#include "cpu/simple_thread.hh"
#include "cpu/thread_context.hh"
#include "debug/Checker.hh"

class EndQuiesceEvent;
namespace TheISA {
    namespace Kernel {
        class Statistics;
    };
};

/**
 * Derived ThreadContext class for use with the Checker.  The template
 * parameter is the ThreadContext class used by the specific CPU being
 * verified.  This CheckerThreadContext is then used by the main CPU
 * in place of its usual ThreadContext class.  It handles updating the
 * checker's state any time state is updated externally through the
 * ThreadContext.
 */
template <class TC>
class CheckerThreadContext : public ThreadContext
{
  public:
    CheckerThreadContext(TC *actual_tc,
                         CheckerCPU *checker_cpu)
        : actualTC(actual_tc), checkerTC(checker_cpu->thread),
          checkerCPU(checker_cpu)
    { }

  private:
    /** The main CPU's ThreadContext, or class that implements the
     * ThreadContext interface. */
    TC *actualTC;
    /** The checker's own SimpleThread. Will be updated any time
     * anything uses this ThreadContext to externally update a
     * thread's state. */
    SimpleThread *checkerTC;
    /** Pointer to the checker CPU. */
    CheckerCPU *checkerCPU;

  public:

    BaseCPU *getCpuPtr() { return actualTC->getCpuPtr(); }

    int cpuId() { return actualTC->cpuId(); }

    int contextId() { return actualTC->contextId(); }

    void setContextId(int id)
    {
       actualTC->setContextId(id);
       checkerTC->setContextId(id);
    }

    /** Returns this thread's ID number. */
    int threadId() { return actualTC->threadId(); }
    void setThreadId(int id)
    {
        checkerTC->setThreadId(id);
        actualTC->setThreadId(id);
    }

    TheISA::TLB *getITBPtr() { return actualTC->getITBPtr(); }

    TheISA::TLB *getDTBPtr() { return actualTC->getDTBPtr(); }

<<<<<<< HEAD
=======
    BaseCPU *getCheckerCpuPtr() { return checkerTC->getCpuPtr(); }

    Decoder *getDecoderPtr() { return actualTC->getDecoderPtr(); }

>>>>>>> 7d4f1877
    System *getSystemPtr() { return actualTC->getSystemPtr(); }

#if FULL_SYSTEM
    PhysicalMemory *getPhysMemPtr() { return actualTC->getPhysMemPtr(); }

    TheISA::Kernel::Statistics *getKernelStats()
    { return actualTC->getKernelStats(); }

    Process *getProcessPtr() { return actualTC->getProcessPtr(); }

    PortProxy* getPhysProxy() { return actualTC->getPhysProxy(); }

    FSTranslatingPortProxy* getVirtProxy()
    { return actualTC->getVirtProxy(); }
<<<<<<< HEAD

    SETranslatingPortProxy* getMemProxy() { return actualTC->getMemProxy(); }
=======

    //XXX: How does this work now?
    void initMemProxies(ThreadContext *tc)
    { actualTC->initMemProxies(tc); }

    void connectMemPorts(ThreadContext *tc)
    {
        actualTC->connectMemPorts(tc);
    }
#else
    SETranslatingPortProxy* getMemProxy() { return actualTC->getMemProxy(); }

    Process *getProcessPtr() { return actualTC->getProcessPtr(); }

    /** Executes a syscall in SE mode. */
    void syscall(int64_t callnum)
    { return actualTC->syscall(callnum); }
#endif
>>>>>>> 7d4f1877

    Status status() const { return actualTC->status(); }

    void setStatus(Status new_status)
    {
        actualTC->setStatus(new_status);
        checkerTC->setStatus(new_status);
    }

    /// Set the status to Active.  Optional delay indicates number of
    /// cycles to wait before beginning execution.
    void activate(int delay = 1) { actualTC->activate(delay); }

    /// Set the status to Suspended.
    void suspend(int delay) { actualTC->suspend(delay); }

    /// Set the status to Halted.
    void halt(int delay) { actualTC->halt(delay); }

    void dumpFuncProfile() { actualTC->dumpFuncProfile(); }

    void takeOverFrom(ThreadContext *oldContext)
    {
        actualTC->takeOverFrom(oldContext);
        checkerTC->copyState(oldContext);
    }

    void regStats(const std::string &name)
    {
        actualTC->regStats(name);
        checkerTC->regStats(name);
    }

    void serialize(std::ostream &os) { actualTC->serialize(os); }
    void unserialize(Checkpoint *cp, const std::string &section)
    { actualTC->unserialize(cp, section); }

    EndQuiesceEvent *getQuiesceEvent() { return actualTC->getQuiesceEvent(); }

    Tick readLastActivate() { return actualTC->readLastActivate(); }
    Tick readLastSuspend() { return actualTC->readLastSuspend(); }

    void profileClear() { return actualTC->profileClear(); }
    void profileSample() { return actualTC->profileSample(); }

    // @todo: Do I need this?
    void copyArchRegs(ThreadContext *tc)
    {
        actualTC->copyArchRegs(tc);
        checkerTC->copyArchRegs(tc);
    }

    void clearArchRegs()
    {
        actualTC->clearArchRegs();
        checkerTC->clearArchRegs();
    }

    //
    // New accessors for new decoder.
    //
    uint64_t readIntReg(int reg_idx)
    { return actualTC->readIntReg(reg_idx); }

    FloatReg readFloatReg(int reg_idx)
    { return actualTC->readFloatReg(reg_idx); }

    FloatRegBits readFloatRegBits(int reg_idx)
    { return actualTC->readFloatRegBits(reg_idx); }

    void setIntReg(int reg_idx, uint64_t val)
    {
        actualTC->setIntReg(reg_idx, val);
        checkerTC->setIntReg(reg_idx, val);
    }

    void setFloatReg(int reg_idx, FloatReg val)
    {
        actualTC->setFloatReg(reg_idx, val);
        checkerTC->setFloatReg(reg_idx, val);
    }

    void setFloatRegBits(int reg_idx, FloatRegBits val)
    {
        actualTC->setFloatRegBits(reg_idx, val);
        checkerTC->setFloatRegBits(reg_idx, val);
    }

    /** Reads this thread's PC state. */
    TheISA::PCState pcState()
    { return actualTC->pcState(); }

    /** Sets this thread's PC state. */
    void pcState(const TheISA::PCState &val)
    {
        DPRINTF(Checker, "Changing PC to %s, old PC %s\n",
                         val, checkerTC->pcState());
        checkerTC->pcState(val);
        checkerCPU->recordPCChange(val);
        return actualTC->pcState(val);
    }

    void pcStateNoRecord(const TheISA::PCState &val)
    {
        return actualTC->pcState(val);
    }

    /** Reads this thread's PC. */
    Addr instAddr()
    { return actualTC->instAddr(); }

    /** Reads this thread's next PC. */
    Addr nextInstAddr()
    { return actualTC->nextInstAddr(); }

    /** Reads this thread's next PC. */
    MicroPC microPC()
    { return actualTC->microPC(); }

    MiscReg readMiscRegNoEffect(int misc_reg)
    { return actualTC->readMiscRegNoEffect(misc_reg); }

    MiscReg readMiscReg(int misc_reg)
    { return actualTC->readMiscReg(misc_reg); }

    void setMiscRegNoEffect(int misc_reg, const MiscReg &val)
    {
        DPRINTF(Checker, "Setting misc reg with no effect: %d to both Checker"
                         " and O3..\n", misc_reg);
        checkerTC->setMiscRegNoEffect(misc_reg, val);
        actualTC->setMiscRegNoEffect(misc_reg, val);
    }

    void setMiscReg(int misc_reg, const MiscReg &val)
    {
        DPRINTF(Checker, "Setting misc reg with effect: %d to both Checker"
                         " and O3..\n", misc_reg);
        checkerTC->setMiscReg(misc_reg, val);
        actualTC->setMiscReg(misc_reg, val);
    }

    int flattenIntIndex(int reg) { return actualTC->flattenIntIndex(reg); }
    int flattenFloatIndex(int reg) { return actualTC->flattenFloatIndex(reg); }

    unsigned readStCondFailures()
    { return actualTC->readStCondFailures(); }

    void setStCondFailures(unsigned sc_failures)
    {
        actualTC->setStCondFailures(sc_failures);
    }

    // @todo: Fix this!
    bool misspeculating() { return actualTC->misspeculating(); }

    Counter readFuncExeInst() { return actualTC->readFuncExeInst(); }
};

#endif // __CPU_CHECKER_EXEC_CONTEXT_HH__<|MERGE_RESOLUTION|>--- conflicted
+++ resolved
@@ -112,16 +112,12 @@
 
     TheISA::TLB *getDTBPtr() { return actualTC->getDTBPtr(); }
 
-<<<<<<< HEAD
-=======
     BaseCPU *getCheckerCpuPtr() { return checkerTC->getCpuPtr(); }
 
     Decoder *getDecoderPtr() { return actualTC->getDecoderPtr(); }
 
->>>>>>> 7d4f1877
     System *getSystemPtr() { return actualTC->getSystemPtr(); }
 
-#if FULL_SYSTEM
     PhysicalMemory *getPhysMemPtr() { return actualTC->getPhysMemPtr(); }
 
     TheISA::Kernel::Statistics *getKernelStats()
@@ -133,10 +129,6 @@
 
     FSTranslatingPortProxy* getVirtProxy()
     { return actualTC->getVirtProxy(); }
-<<<<<<< HEAD
-
-    SETranslatingPortProxy* getMemProxy() { return actualTC->getMemProxy(); }
-=======
 
     //XXX: How does this work now?
     void initMemProxies(ThreadContext *tc)
@@ -146,16 +138,12 @@
     {
         actualTC->connectMemPorts(tc);
     }
-#else
+
     SETranslatingPortProxy* getMemProxy() { return actualTC->getMemProxy(); }
-
-    Process *getProcessPtr() { return actualTC->getProcessPtr(); }
 
     /** Executes a syscall in SE mode. */
     void syscall(int64_t callnum)
     { return actualTC->syscall(callnum); }
-#endif
->>>>>>> 7d4f1877
 
     Status status() const { return actualTC->status(); }
 
