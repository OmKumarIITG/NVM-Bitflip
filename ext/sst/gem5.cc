// Copyright (c) 2021 The Regents of the University of California
// All rights reserved.
//
// Redistribution and use in source and binary forms, with or without
// modification, are permitted provided that the following conditions are
// met: redistributions of source code must retain the above copyright
// notice, this list of conditions and the following disclaimer;
// redistributions in binary form must reproduce the above copyright
// notice, this list of conditions and the following disclaimer in the
// documentation and/or other materials provided with the distribution;
// neither the name of the copyright holders nor the names of its
// contributors may be used to endorse or promote products derived from
// this software without specific prior written permission.
//
// THIS SOFTWARE IS PROVIDED BY THE COPYRIGHT HOLDERS AND CONTRIBUTORS
// "AS IS" AND ANY EXPRESS OR IMPLIED WARRANTIES, INCLUDING, BUT NOT
// LIMITED TO, THE IMPLIED WARRANTIES OF MERCHANTABILITY AND FITNESS FOR
// A PARTICULAR PURPOSE ARE DISCLAIMED. IN NO EVENT SHALL THE COPYRIGHT
// OWNER OR CONTRIBUTORS BE LIABLE FOR ANY DIRECT, INDIRECT, INCIDENTAL,
// SPECIAL, EXEMPLARY, OR CONSEQUENTIAL DAMAGES (INCLUDING, BUT NOT
// LIMITED TO, PROCUREMENT OF SUBSTITUTE GOODS OR SERVICES; LOSS OF USE,
// DATA, OR PROFITS; OR BUSINESS INTERRUPTION) HOWEVER CAUSED AND ON ANY
// THEORY OF LIABILITY, WHETHER IN CONTRACT, STRICT LIABILITY, OR TORT
// (INCLUDING NEGLIGENCE OR OTHERWISE) ARISING IN ANY WAY OUT OF THE USE
// OF THIS SOFTWARE, EVEN IF ADVISED OF THE POSSIBILITY OF SUCH DAMAGE.

// Copyright (c) 2015-2016 ARM Limited
// All rights reserved.
//
// The license below extends only to copyright in the software and shall
// not be construed as granting a license to any other intellectual
// property including but not limited to intellectual property relating
// to a hardware implementation of the functionality of the software
// licensed hereunder.  You may use the software subject to the license
// terms below provided that you ensure that this notice is replicated
// unmodified and in its entirety in all distributions of the software,
// modified or unmodified, in source code or in binary form.
//
// Redistribution and use in source and binary forms, with or without
// modification, are permitted provided that the following conditions are
// met: redistributions of source code must retain the above copyright
// notice, this list of conditions and the following disclaimer;
// redistributions in binary form must reproduce the above copyright
// notice, this list of conditions and the following disclaimer in the
// documentation and/or other materials provided with the distribution;
// neither the name of the copyright holders nor the names of its
// contributors may be used to endorse or promote products derived from
// this software without specific prior written permission.
//
// THIS SOFTWARE IS PROVIDED BY THE COPYRIGHT HOLDERS AND CONTRIBUTORS
// "AS IS" AND ANY EXPRESS OR IMPLIED WARRANTIES, INCLUDING, BUT NOT
// LIMITED TO, THE IMPLIED WARRANTIES OF MERCHANTABILITY AND FITNESS FOR
// A PARTICULAR PURPOSE ARE DISCLAIMED. IN NO EVENT SHALL THE COPYRIGHT
// OWNER OR CONTRIBUTORS BE LIABLE FOR ANY DIRECT, INDIRECT, INCIDENTAL,
// SPECIAL, EXEMPLARY, OR CONSEQUENTIAL DAMAGES (INCLUDING, BUT NOT
// LIMITED TO, PROCUREMENT OF SUBSTITUTE GOODS OR SERVICES; LOSS OF USE,
// DATA, OR PROFITS; OR BUSINESS INTERRUPTION) HOWEVER CAUSED AND ON ANY
// THEORY OF LIABILITY, WHETHER IN CONTRACT, STRICT LIABILITY, OR TORT
// (INCLUDING NEGLIGENCE OR OTHERWISE) ARISING IN ANY WAY OUT OF THE USE
// OF THIS SOFTWARE, EVEN IF ADVISED OF THE POSSIBILITY OF SUCH DAMAGE.

// Copyright 2009-2014 Sandia Coporation.  Under the terms
// of Contract DE-AC04-94AL85000 with Sandia Corporation, the U.S.
// Government retains certain rights in this software.
//
// Copyright (c) 2009-2014, Sandia Corporation
// All rights reserved.
//
// For license information, see the LICENSE file in the current directory.

#include <sst/core/sst_config.h>
#include <sst/core/componentInfo.h>
#include <sst/core/interfaces/simpleMem.h>
#include <sst/elements/memHierarchy/memEvent.h>
#include <sst/elements/memHierarchy/memTypes.h>
#include <sst/elements/memHierarchy/util.h>

#include <Python.h>  // Before serialization to prevent spurious warnings

#include "gem5.hh"

#include "util.hh"

// System headers
#include <algorithm>
#include <fstream>
#include <iterator>
#include <sstream>
#include <string>
#include <vector>

#include <pybind11/embed.h>
#include <pybind11/pybind11.h>

// gem5 Headers
#include <sim/core.hh>
#include <sim/init.hh>
#include <sim/init_signals.hh>
#include <sim/root.hh>
#include <sim/system.hh>
#include <sim/sim_events.hh>
#include <sim/sim_object.hh>
#include <base/logging.hh>
#include <base/debug.hh>

#include <base/pollevent.hh>
#include <base/types.hh>
#include <sim/async.hh>
#include <sim/eventq.hh>
#include <sim/sim_exit.hh>
#include <sim/stat_control.hh>

#include <sst/outgoing_request_bridge.hh>

#include <cassert>

#ifdef fatal  // gem5 sets this
#undef fatal
#endif

// More SST Headers
#include <core/timeConverter.h>

namespace py = pybind11;

gem5Component::gem5Component(SST::ComponentId_t id, SST::Params& params):
    SST::Component(id), threadInitialized(false)
{
    output.init("gem5Component-" + getName() + "->", 1, 0,
                SST::Output::STDOUT);

    std::string cpu_frequency = params.find<std::string>("frequency", "");
    if (cpu_frequency.empty()) {
        output.fatal(
            CALL_INFO, -1, "The frequency of the CPU must be specified.\n"
        );
    }

    // Register a handler to be called on a set frequency.
    timeConverter = registerClock(
        cpu_frequency,
        new SST::Clock::Handler<gem5Component>(this, &gem5Component::clockTick)
    );

    // "cmd" -> gem5's Python
    std::string cmd = params.find<std::string>("cmd", "");
    if (cmd.empty()) {
        output.fatal(
            CALL_INFO, -1, "Component %s must have a 'cmd' parameter.\n",
            getName().c_str()
        );
    }

    // Telling SST the command line call to gem5
    args.push_back(const_cast<char*>("sst.x"));
    splitCommandArgs(cmd, args);
    output.output(CALL_INFO, "Command string:  [sst.x %s]\n", cmd.c_str());
    for (size_t i = 0; i < args.size(); ++i) {
        output.output(CALL_INFO, "  Arg [%02zu] = %s\n", i, args[i]);
    }

    // Parsing and setting gem5 debug flags
    std::string gem5_debug_flags = params.find<std::string>("debug_flags", "");
    for (auto const debug_flag: tokenizeString(gem5_debug_flags, {' ', ','})) {
        output.output(CALL_INFO, "Debug flag += %s\n", debug_flag.c_str());
        gem5::setDebugFlag(debug_flag.c_str());
    }

    registerAsPrimaryComponent();
    primaryComponentDoNotEndSim();

    systemPort = \
        loadUserSubComponent<SSTResponderSubComponent>("system_port",0);
    cachePort = \
        loadUserSubComponent<SSTResponderSubComponent>("cache_port", 0);

    systemPort->setTimeConverter(timeConverter);
    systemPort->setOutputStream(&(output));
    cachePort->setTimeConverter(timeConverter);
    cachePort->setOutputStream(&(output));

}

gem5Component::~gem5Component()
{
}

void
gem5Component::init(unsigned phase)
{
    output.output(CALL_INFO," init phase: %u\n", phase);

    if (phase == 0) {
        initPython(args.size(), &args[0]);

        const std::vector<std::string> m5_instantiate_commands = {
            "import m5",
            "m5.instantiate()"
        };
        execPythonCommands(m5_instantiate_commands);

        // calling SimObject.startup()
        const std::vector<std::string> simobject_setup_commands = {
            "import atexit",
            "import _m5.core",
            "import m5",
            "import m5.stats",
            "import m5.objects.Root",
            "root = m5.objects.Root.getInstance()",
            "for obj in root.descendants(): obj.startup()",
            "atexit.register(m5.stats.dump)",
            "atexit.register(_m5.core.doExitCleanup)",
            "m5.stats.reset()"
        };
        execPythonCommands(simobject_setup_commands);

        // find the corresponding SimObject for each SSTResponderSubComponent
        gem5::Root* gem5_root = gem5::Root::root();
        systemPort->findCorrespondingSimObject(gem5_root);
        cachePort->findCorrespondingSimObject(gem5_root);

        // initialize the gem5 event queue
        if (!(threadInitialized)) {
            threadInitialized = true;
            gem5::simulate_limit_event = new gem5::GlobalSimLoopExitEvent(
                gem5::mainEventQueue[0]->getCurTick(),
                "simulate() limit reached",
                0
            );
        }

    }

    systemPort->init(phase);
    cachePort->init(phase);
}

void
gem5Component::setup()
{
    output.verbose(CALL_INFO, 1, 0, "Component is being setup.\n");
    systemPort->setup();
    cachePort->setup();
}

void
gem5Component::finish()
{
    output.verbose(CALL_INFO, 1, 0, "Component is being finished.\n");
}

bool
gem5Component::clockTick(SST::Cycle_t currentCycle)
{
    // what to do in a SST's cycle
    gem5::GlobalSimLoopExitEvent *event = simulateGem5(currentCycle);
    clocksProcessed++;
    // gem5 exits due to reasons other than reaching simulation limit
    if (event != gem5::simulate_limit_event) {
        output.output("exiting: curTick()=%lu cause=`%s` code=%d\n",
            gem5::curTick(), event->getCause().c_str(), event->getCode()
        );
        // output gem5 stats
        const std::vector<std::string> output_stats_commands = {
            "import m5.stats",
            "m5.stats.dump()"
        };
        execPythonCommands(output_stats_commands);

        primaryComponentOKToEndSim();
        return true;
    }

    // returning False means the simulation should go on
    return false;

}

#define PyCC(x) (const_cast<char *>(x))

gem5::GlobalSimLoopExitEvent*
gem5Component::simulateGem5(uint64_t current_cycle)
{
    // This function should be similar to simulate() of src/sim/simulate.cc
    // with synchronization barriers removed.

    inform_once("Entering event queue @ %d.  Starting simulation...\n",
                gem5::curTick());

    // Tick conversion
    // The main logic for synchronize SST Tick and gem5 Tick is here.
    // next_end_tick = current_cycle * timeConverter->getFactor()
    uint64_t next_end_tick = \
        timeConverter->convertToCoreTime(current_cycle);

    // Here, if the next event in gem5's queue is not executed within the next
    // cycle, there's no need to enter the gem5's sim loop.
    if (gem5::mainEventQueue[0]->empty() ||
        next_end_tick < gem5::mainEventQueue[0]->getHead()->when()) {
        return gem5::simulate_limit_event;
    }
    gem5::simulate_limit_event->reschedule(next_end_tick);
    gem5::Event *local_event = doSimLoop(gem5::mainEventQueue[0]);
    gem5::BaseGlobalEvent *global_event = local_event->globalEvent();
    gem5::GlobalSimLoopExitEvent *global_exit_event =
        dynamic_cast<gem5::GlobalSimLoopExitEvent *>(global_event);
    return global_exit_event;
}

gem5::Event*
gem5Component::doSimLoop(gem5::EventQueue* eventq)
{
    // This function should be similar to doSimLoop() in src/sim/simulate.cc
    // with synchronization barriers removed.
    gem5::curEventQueue(eventq);
    eventq->handleAsyncInsertions();

    while (true)
    {
        // there should always be at least one event (the SimLoopExitEvent
        // we just scheduled) in the queue

        assert(!eventq->empty());
        assert(gem5::curTick() <= eventq->nextTick() &&
               "event scheduled in the past");

        if (gem5::async_event) {
            // Take the event queue lock in case any of the service
            // routines want to schedule new events.
            if (gem5::async_statdump || gem5::async_statreset) {
                gem5::statistics::schedStatEvent(gem5::async_statdump,
                                                 gem5::async_statreset);
                gem5::async_statdump = false;
                gem5::async_statreset = false;
            }

            if (gem5::async_io) {
                gem5::async_io = false;
                gem5::pollQueue.service();
            }

            if (gem5::async_exit) {
                gem5::async_exit = false;
                gem5::exitSimLoop("user interrupt received");
            }

            if (gem5::async_exception) {
                gem5::async_exception = false;
                return NULL;
            }
        }

        gem5::Event *exit_event = eventq->serviceOne();
        if (exit_event != NULL) {
            return exit_event;
        }
    }
}

int
gem5Component::execPythonCommands(const std::vector<std::string>& commands)
{
    static PyObject *dict =
        py::module_::import("__main__").attr("__dict__").ptr();

    PyObject *result;

    for (auto const command: commands) {
        result = PyRun_String(command.c_str(), Py_file_input, dict, dict);
        if (!result) {
            PyErr_Print();
            return 1;
        }
        Py_DECREF(result);
    }
    return 0;
}

void
gem5Component::initPython(int argc, char *_argv[])
{
    // Initialize gem5 special signal handling.
    gem5::initSignals();

<<<<<<< HEAD
    if (!Py_IsInitialized())
        py::initialize_interpreter(false, argc, _argv);

    auto importer = py::module_::import("importer");
    importer.attr("install")();

=======
    if (!Py_IsInitialized()) {
        py::initialize_interpreter(true, argc, _argv);
    } else {
        // pybind doesn't provide a way to set sys.argv if not initializing the
        // interpreter, so we have to do that manually if it's already running.
        py::list py_argv;
        auto sys = py::module::import("sys");
        if (py::hasattr(sys, "argv")) {
            // sys.argv already exists, so grab that.
            py_argv = sys.attr("argv");
        } else {
            // sys.argv doesn't exist, so create it.
            sys.add_object("argv", py_argv);
        }
        // Clear out argv just in case it has something in it.
        py_argv.attr("clear")();

        // Fill it with our argvs.
        for (int i = 0; i < argc; i++)
            py_argv.append(_argv[i]);
    }

    auto importer = py::module_::import("importer");
    importer.attr("install")();

>>>>>>> c7689b0d
    try {
        py::module_::import("m5").attr("main")();
    } catch (py::error_already_set &e) {
        if (!e.matches(PyExc_SystemExit)) {
            std::cerr << e.what();
            output.output(CALL_INFO, "Calling m5.main(...) failed.\n");
        }
    }
}

void
gem5Component::splitCommandArgs(std::string &cmd, std::vector<char*> &args)
{
    std::vector<std::string> parsed_args = tokenizeString(
        cmd, {'\\', ' ', '\'', '\"'}
    );

    for (auto part: parsed_args)
        args.push_back(strdup(part.c_str()));
}<|MERGE_RESOLUTION|>--- conflicted
+++ resolved
@@ -382,14 +382,6 @@
     // Initialize gem5 special signal handling.
     gem5::initSignals();
 
-<<<<<<< HEAD
-    if (!Py_IsInitialized())
-        py::initialize_interpreter(false, argc, _argv);
-
-    auto importer = py::module_::import("importer");
-    importer.attr("install")();
-
-=======
     if (!Py_IsInitialized()) {
         py::initialize_interpreter(true, argc, _argv);
     } else {
@@ -415,7 +407,6 @@
     auto importer = py::module_::import("importer");
     importer.attr("install")();
 
->>>>>>> c7689b0d
     try {
         py::module_::import("m5").attr("main")();
     } catch (py::error_already_set &e) {
