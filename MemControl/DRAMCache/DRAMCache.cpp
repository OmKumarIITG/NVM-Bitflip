/*******************************************************************************
* Copyright (c) 2012-2014, The Microsystems Design Labratory (MDL)
* Department of Computer Science and Engineering, The Pennsylvania State University
* All rights reserved.
* 
* This source code is part of NVMain - A cycle accurate timing, bit accurate
* energy simulator for both volatile (e.g., DRAM) and non-volatile memory
* (e.g., PCRAM). The source code is free and you can redistribute and/or
* modify it by providing that the following conditions are met:
* 
*  1) Redistributions of source code must retain the above copyright notice,
*     this list of conditions and the following disclaimer.
* 
*  2) Redistributions in binary form must reproduce the above copyright notice,
*     this list of conditions and the following disclaimer in the documentation
*     and/or other materials provided with the distribution.
* 
* THIS SOFTWARE IS PROVIDED BY THE COPYRIGHT HOLDERS AND CONTRIBUTORS "AS IS" AND
* ANY EXPRESS OR IMPLIED WARRANTIES, INCLUDING, BUT NOT LIMITED TO, THE IMPLIED
* WARRANTIES OF MERCHANTABILITY AND FITNESS FOR A PARTICULAR PURPOSE ARE
* DISCLAIMED. IN NO EVENT SHALL THE COPYRIGHT HOLDER OR CONTRIBUTORS BE LIABLE
* FOR ANY DIRECT, INDIRECT, INCIDENTAL, SPECIAL, EXEMPLARY, OR CONSEQUENTIAL
* DAMAGES (INCLUDING, BUT NOT LIMITED TO, PROCUREMENT OF SUBSTITUTE GOODS OR
* SERVICES; LOSS OF USE, DATA, OR PROFITS; OR BUSINESS INTERRUPTION) HOWEVER
* CAUSED AND ON ANY THEORY OF LIABILITY, WHETHER IN CONTRACT, STRICT LIABILITY,
* OR TORT (INCLUDING NEGLIGENCE OR OTHERWISE) ARISING IN ANY WAY OUT OF THE USE
* OF THIS SOFTWARE, EVEN IF ADVISED OF THE POSSIBILITY OF SUCH DAMAGE.
* 
* Author list: 
*   Matt Poremba    ( Email: mrp5060 at psu dot edu 
*                     Website: http://www.cse.psu.edu/~poremba/ )
*******************************************************************************/

#include "MemControl/DRAMCache/DRAMCache.h"
#include "MemControl/MemoryControllerFactory.h"
#include "Interconnect/InterconnectFactory.h"
#include "include/NVMHelpers.h"
#include "NVM/nvmain.h"
#include "Decoders/DRCDecoder/DRCDecoder.h"
#include "src/EventQueue.h"

#include <iostream>
#include <sstream>
#include <cassert>
#include <cstdlib>

using namespace NVM;

DRAMCache::DRAMCache( )
{
    //translator->GetTranslationMethod( )->SetOrder( 5, 1, 4, 3, 2, 6 );

    std::cout << "Created a DRAMCache!" << std::endl;

    drcChannels = NULL;

    numChannels = 0;
}

DRAMCache::~DRAMCache( )
{
}

void DRAMCache::SetConfig( Config *conf, bool createChildren )
{
<<<<<<< HEAD
    /* Initialize off-chip memory */
    std::string configFile;
    Config *mainMemoryConfig;

    configFile  = NVM::GetFilePath( conf->GetFileName( ) );
    configFile += conf->GetString( "MM_CONFIG" );

    mainMemoryConfig = new Config( );
    mainMemoryConfig->Read( configFile );

    mainMemory = new NVMain( );
    EventQueue *mainMemoryEventQueue = new EventQueue( );
    mainMemory->SetParent( this ); 
    mainMemory->SetEventQueue( mainMemoryEventQueue );
    mainMemory->SetConfig( mainMemoryConfig, "offChipMemory" );


    /* Orphan the interconnect created by NVMain */
    std::vector<NVMObject_hook *>& childNodes = GetChildren( );

    childNodes.clear();

=======
>>>>>>> 9ca8c7bb
    /* Initialize DRAM Cache channels */
    numChannels = static_cast<ncounter_t>( conf->GetValue( "DRC_CHANNELS" ) );

    if( createChildren )
    {
        /* Initialize off-chip memory */
        std::string configFile;
        Config *mainMemoryConfig;

        configFile  = NVM::GetFilePath( conf->GetFileName( ) );
        configFile += conf->GetString( "MM_CONFIG" );

        mainMemoryConfig = new Config( );
        mainMemoryConfig->Read( configFile );

        mainMemory = new NVMain( );
        mainMemory->SetParent( this ); 
        mainMemory->SetConfig( mainMemoryConfig, "offChipMemory", createChildren );

        /* Orphan the interconnect created by NVMain */
        std::vector<NVMObject_hook *>& childNodes = GetChildren( );

        childNodes.clear();

        if( !conf->KeyExists( "DRCVariant" ) )
        {
            std::cout << "Error: No DRCVariant specified." << std::endl;
            exit(1);
        }

        drcChannels = new AbstractDRAMCache*[numChannels];
        for( ncounter_t i = 0; i < numChannels; i++ )
        {
            /* Setup the translation method for DRAM cache decoders. */
            int channels, ranks, banks, rows, cols, subarrays;
            
            if( conf->KeyExists( "MATHeight" ) )
            {
                rows = conf->GetValue( "MATHeight" );
                subarrays = conf->GetValue( "ROWS" ) / conf->GetValue( "MATHeight" );
            }
            else
            {
                rows = conf->GetValue( "ROWS" );
                subarrays = 1;
            }

            cols = conf->GetValue( "COLS" );
            banks = conf->GetValue( "BANKS" );
            ranks = conf->GetValue( "RANKS" );
            channels = conf->GetValue( "DRC_CHANNELS" );

            TranslationMethod *drcMethod = new TranslationMethod();
            drcMethod->SetBitWidths( NVM::mlog2( rows ),
                                     NVM::mlog2( cols ),
                                     NVM::mlog2( banks ),
                                     NVM::mlog2( ranks ),
                                     NVM::mlog2( channels ),
                                     NVM::mlog2( subarrays )
                                     );
            drcMethod->SetCount( rows, cols, banks, ranks, channels, subarrays );
            
            /* When selecting a child, use the channel field from a DRC decoder. */
            DRCDecoder *drcDecoder = new DRCDecoder( );
            drcDecoder->SetTranslationMethod( drcMethod );
            drcDecoder->SetDefaultField( CHANNEL_FIELD );
            SetDecoder( drcDecoder );

            /* Initialize a DRAM cache channel. */
            std::stringstream formatter;

            drcChannels[i] = dynamic_cast<AbstractDRAMCache *>( MemoryControllerFactory::CreateNewController(conf->GetString( "DRCVariant" )) );
            drcChannels[i]->SetMainMemory( mainMemory );

            formatter.str( "" );
            formatter << StatName( ) << "." << conf->GetString( "DRCVariant" ) << i;
            drcChannels[i]->SetID( static_cast<int>(i) );
            drcChannels[i]->StatName( formatter.str() ); 

            drcChannels[i]->SetParent( this );
            AddChild( drcChannels[i] );
            AddChild( mainMemory );

            drcChannels[i]->SetConfig( conf, createChildren );
            drcChannels[i]->RegisterStats( );
        }
    }

    //MemoryController::SetConfig( conf, createChildren );

    SetDebugName( "DRAMCache", conf );
}

void DRAMCache::RegisterStats( )
{

}

void DRAMCache::Retranslate( NVMainRequest *req )
{
    uint64_t col, row, bank, rank, chan, subarray;

    GetDecoder()->Translate( req->address.GetPhysicalAddress(), &row, &col, &bank, &rank, &chan, &subarray );
    req->address.SetTranslatedAddress( row, col, bank, rank, chan, subarray );
}

bool DRAMCache::IssueAtomic( NVMainRequest *req )
{
    uint64_t chan;

    Retranslate( req );
    req->address.GetTranslatedAddress( NULL, NULL, NULL, NULL, &chan, NULL );
    assert( chan < numChannels );
    assert( GetChild(req)->GetTrampoline() == drcChannels[chan] );

    return drcChannels[chan]->IssueAtomic( req );
}

bool DRAMCache::IssueCommand( NVMainRequest *req )
{
    uint64_t chan;

    Retranslate( req );
    req->address.GetTranslatedAddress( NULL, NULL, NULL, NULL, &chan, NULL );
    assert( chan < numChannels );
    assert( GetChild(req)->GetTrampoline() == drcChannels[chan] );

    return drcChannels[chan]->IssueCommand( req );
}

bool DRAMCache::IssueFunctional( NVMainRequest *req )
{
    uint64_t chan;

    req->address.GetTranslatedAddress( NULL, NULL, NULL, NULL, &chan, NULL );

    assert( chan < numChannels );

    return drcChannels[chan]->IssueFunctional( req );
}

bool DRAMCache::RequestComplete( NVMainRequest *req )
{
    bool rv = false;

    if( req->type == REFRESH )
        ProcessRefreshPulse( req );
    else if( req->owner == this )
    {
        delete req;
        rv = true;
    }
    else
    {
        /* 
         *  We handle DRC and NVMain source requests. If the request is 
         *  somewhere in the DRC hierarchy, send to the LH_Cache, otherwise
         *  back to NVMain.
         */
        bool drcRequest = false;

        for( ncounter_t i = 0; i < numChannels; i++ )
        {
            if( req->owner == drcChannels[i] )
            {
                drcRequest = true;
                break;
            }
        }

        if( drcRequest )
        {
            uint64_t chan;

            /* Retranslate incase the request was rerouted. */
            Retranslate( req );
            req->address.GetTranslatedAddress( NULL, NULL, NULL, NULL, &chan, NULL );

            rv = drcChannels[chan]->RequestComplete( req );
        }
        else
        {
            rv = GetParent( )->RequestComplete( req );
        }
    }

    return rv;
}

void DRAMCache::Cycle( ncycle_t steps )
{
    uint64_t i;

    for( i = 0; i < numChannels; i++ )
    {
        drcChannels[i]->Cycle( steps );
    }

    mainMemory->Cycle( steps );
}

void DRAMCache::CalculateStats( )
{
    uint64_t i;

    for( i = 0; i < numChannels; i++ )
    {
        drcChannels[i]->CalculateStats( );
    }

    mainMemory->CalculateStats( );
}

NVMain *DRAMCache::GetMainMemory( )
{
    return mainMemory;
}<|MERGE_RESOLUTION|>--- conflicted
+++ resolved
@@ -63,31 +63,6 @@
 
 void DRAMCache::SetConfig( Config *conf, bool createChildren )
 {
-<<<<<<< HEAD
-    /* Initialize off-chip memory */
-    std::string configFile;
-    Config *mainMemoryConfig;
-
-    configFile  = NVM::GetFilePath( conf->GetFileName( ) );
-    configFile += conf->GetString( "MM_CONFIG" );
-
-    mainMemoryConfig = new Config( );
-    mainMemoryConfig->Read( configFile );
-
-    mainMemory = new NVMain( );
-    EventQueue *mainMemoryEventQueue = new EventQueue( );
-    mainMemory->SetParent( this ); 
-    mainMemory->SetEventQueue( mainMemoryEventQueue );
-    mainMemory->SetConfig( mainMemoryConfig, "offChipMemory" );
-
-
-    /* Orphan the interconnect created by NVMain */
-    std::vector<NVMObject_hook *>& childNodes = GetChildren( );
-
-    childNodes.clear();
-
-=======
->>>>>>> 9ca8c7bb
     /* Initialize DRAM Cache channels */
     numChannels = static_cast<ncounter_t>( conf->GetValue( "DRC_CHANNELS" ) );
 
@@ -104,7 +79,9 @@
         mainMemoryConfig->Read( configFile );
 
         mainMemory = new NVMain( );
+        EventQueue *mainMemoryEventQueue = new EventQueue( );
         mainMemory->SetParent( this ); 
+        mainMemory->SetEventQueue( mainMemoryEventQueue );
         mainMemory->SetConfig( mainMemoryConfig, "offChipMemory", createChildren );
 
         /* Orphan the interconnect created by NVMain */
@@ -176,6 +153,7 @@
         }
     }
 
+    /* DRC Variant will call base SetConfig */
     //MemoryController::SetConfig( conf, createChildren );
 
     SetDebugName( "DRAMCache", conf );
