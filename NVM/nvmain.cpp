/*
 *  This file is part of NVMain- A cycle accurate timing, bit-accurate
 *  energy simulator for non-volatile memory. Originally developed by 
 *  Matt Poremba at the Pennsylvania State University.
 *
 *  Website: http://www.cse.psu.edu/~poremba/nvmain/
 *  Email: mrp5060@psu.edu
 *
 *  ---------------------------------------------------------------------
 *
 *  If you use this software for publishable research, please include 
 *  the original NVMain paper in the citation list and mention the use 
 *  of NVMain.
 *
 */

#include <sstream>

#include "nvmain.h"
#include "Interconnect/InterconnectFactory.h"

#include "src/Config.h"
#include "MemControl/MemoryControllerFactory.h"
#include "src/AddressTranslator.h"
#include "Decoders/DecoderFactory.h"
#include "src/Interconnect.h"
#include "src/SimInterface.h"

#include "include/NVMainRequest.h"
#include "include/NVMHelpers.h"


using namespace NVM;


//namespace NVM {
//uint64_t g_requests_alloced;
//};


NVMain::NVMain( )
{
  config = NULL;
  memory = NULL;
  translator = NULL;
  memoryControllers = NULL;
  channelConfig = NULL;
  currentCycle = 0;
}


NVMain::~NVMain( )
{
  if( config ) 
    delete config;
  
  if( memoryControllers )
    {
      for( unsigned int i = 0; i < numChannels; i++ )
        {
          if( memoryControllers[i] )
            delete memoryControllers[i];
        }

      delete [] memoryControllers;
    }

  if( memory )
    {
      for( unsigned int i = 0; i < numChannels; i++ )
        {
          delete memory[i];
        }

      delete [] memory;
    }

  if( translator )
    delete translator;

  if( channelConfig )
    {
      for( unsigned int i = 0; i < numChannels; i++ )
        {
          delete channelConfig[i];
        }

      delete [] channelConfig;
    }
}


void NVMain::SetConfig( Config *conf )
{
  TranslationMethod *method;
  int channels, ranks, banks, rows, cols;

  Params *params = new Params( );
  params->SetParams( conf );
  SetParams( params );

  config = conf;
  if( config->GetSimInterface( ) != NULL )
    config->GetSimInterface( )->SetConfig( conf );
  else
    std::cout << "Warning: Sim Interface should be allocated before configuration!" << std::endl;

  rows = (int)p->ROWS;
  cols = (int)p->COLS;
  banks = (int)p->BANKS;
  ranks = (int)p->RANKS;
  channels = (int)p->CHANNELS;

  if( config->KeyExists( "Decoder" ) )
    translator = DecoderFactory::CreateNewDecoder( config->GetString( "Decoder" ) );
  else
    translator = new AddressTranslator( );
  method = new TranslationMethod( );


  method->SetBitWidths( NVM::mlog2( rows ), 
			NVM::mlog2( cols ), 
 			NVM::mlog2( banks ), 
			NVM::mlog2( ranks ), 
			NVM::mlog2( channels ) 
			);
  method->SetCount( rows, cols, banks, ranks, channels );
  translator->SetTranslationMethod( method );

  mainEventQueue = new EventQueue( );
  SetEventQueue( mainEventQueue );

  memory = new Interconnect* [channels];

  memoryControllers = new MemoryController* [channels];
  channelConfig = new Config* [channels];
  for( int i = 0; i < channels; i++ )
    {
      std::stringstream confString;
      std::string channelConfigFile;

      channelConfig[i] = new Config( *config );

      channelConfig[i]->Read( config->GetFileName( ) );
      channelConfig[i]->SetSimInterface( config->GetSimInterface( ) );

      confString << "CONFIG_CHANNEL" << i;

      if( config->GetString( confString.str( ) ) != "" )
        {
          channelConfigFile  = config->GetString( confString.str( ) );

          if( channelConfigFile[0] != '/' )
            {
              channelConfigFile  = NVM::GetFilePath( config->GetFileName( ) );
              channelConfigFile += config->GetString( confString.str( ) );
            }
          
          std::cout << "Reading channel config file: " << channelConfigFile << std::endl;

          channelConfig[i]->Read( channelConfigFile );
        }

      /*
       *  Initialize ranks
       */
      memory[i] = InterconnectFactory::CreateInterconnect( config->GetString( "INTERCONNECT" ) );

      confString.str( "" );
      confString << "defaultMemory.channel" << i;
      memory[i]->StatName( confString.str( ) );


      /*
       *  Initialize memory controller
       */
      memoryControllers[i] = MemoryControllerFactory::CreateNewController( channelConfig[i]->GetString( "MEM_CTL" ), memory[i], translator );

      confString.str( "" );
      confString << "defaultMemory.Controller" << i << "." << channelConfig[i]->GetString( "MEM_CTL" ); 
      memoryControllers[i]->StatName( confString.str( ) );
      memoryControllers[i]->SetID( i );

      AddChild( memoryControllers[i] );

      memoryControllers[i]->SetParent( this );
      memoryControllers[i]->AddChild( memory[i] );
      
      memory[i]->SetParent( memoryControllers[i] );
      

      /* Set Config recursively. */
      memory[i]->SetConfig( channelConfig[i] );
      memoryControllers[i]->SetConfig( channelConfig[i] );
    }
  
  numChannels = (unsigned int)channels;


  std::string pretraceFile;

  if( config->GetString( "PreTraceFile" ) != "" )
    {
      pretraceFile  = config->GetString( "PreTraceFile" );

      if( pretraceFile[0] != '/' )
        {
          pretraceFile  = NVM::GetFilePath( config->GetFileName( ) );
          pretraceFile += config->GetString( "PreTraceFile" );
        }

      std::cout << "Using trace file " << pretraceFile << std::endl;

	  pretraceOutput.open( pretraceFile.c_str( ) );
      if( !pretraceOutput.is_open( ) )
	    std::cout << "Warning: Could not open pretrace file " << config->GetString( "PreTraceFile" )
		          << ". Output will be suppressed." << std::endl;
    }
}


bool NVMain::CanIssue( NVMainRequest *request )
{
  uint64_t channel, rank, bank, row, col;
  bool rv;

  if( request != NULL )
    {
      translator->Translate( request->address.GetPhysicalAddress( ), &row, &col, &rank, &bank, &channel );

      rv = !memoryControllers[channel]->QueueFull( request );
    }
  else
    {
      /* 
       *  Since we don't know what queue this will go to, we need to return if
       *  any of the queues are full..
       */
      rv = true;

      for( uint64_t i = 0; i < numChannels; i++ )
        {
          if( memoryControllers[i]->QueueFull( request ) )
            rv = false;
        }
    }

  return rv;
}


int NVMain::NewRequest( NVMainRequest *request )
{
  NVMAddress address;
  uint64_t channel, rank, bank, row, col;
  int mc_rv;

  if( !config )
    {
      std::cout << "NVMain: Received request before configuration!\n";
      return false;
    }


  /*
   *  Translate the address, then copy to the address struct, and copy to request.
   */
  translator->Translate( request->address.GetPhysicalAddress( ), &row, &col, &bank, &rank, &channel );
  address.SetTranslatedAddress( row, col, bank, rank, channel );
  address.SetPhysicalAddress( request->address.GetPhysicalAddress( ) );
  request->address = address;
  request->bulkCmd = CMD_NOP;

  //std::cout << "Address 0x" << std::hex << request->address.GetPhysicalAddress( ) << std::dec
  //          << " decodes to channel " << channel << " rank " << rank << " bank " << bank
  //          << " row " << row << " col " << col << std::endl;


  mc_rv = memoryControllers[channel]->IssueCommand( request );
  if( mc_rv == true )
    {
      /*
       *  Here we can generate a data trace to use with trace-based testing later.
       *
       *  CYCLE OP ADDRESS DATA THREADID
       */
      if( p->PrintPreTrace )
        {
          if( p->EchoPreTrace )
            {
              /* Output Cycle */
              std::cout << currentCycle << " ";
              
              /* Output operation */
              if( request->type == READ )
                std::cout << "R ";
              else
                std::cout << "W ";

              /* Output Address */
              std::cout << std::hex << "0x" << (request->address.GetPhysicalAddress( )) << std::dec << " ";
              
              /* Output Data */
              std::cout << request->data << " ";
              
              /* Output thread id */
              std::cout << request->threadId << std::endl;
            }
          
          if( pretraceOutput.is_open( ) )
            {
              /* Output Cycle */
              pretraceOutput << currentCycle << " ";
              
              /* Output operation */
              if( request->type == READ )
                pretraceOutput << "R ";
              else
                pretraceOutput << "W ";
              
              /* Output Address */
              pretraceOutput << std::hex << "0x" << (request->address.GetPhysicalAddress( )) << std::dec << " ";
              
              /* Output Data */
              pretraceOutput << request->data << " ";
              
              /* Output thread id */
              pretraceOutput << request->threadId << std::endl;
            }
        }
    }

  return mc_rv;
}


int NVMain::AtomicRequest( NVMainRequest *request )
{
  uint64_t channel, rank, bank, row, col;
  int mc_rv;

  if( !config )
    {
      std::cout << "NVMain: Received request before configuration!\n";
      return false;
    }


  /*
   *  Translate the address, then copy to the address struct, and copy to request.
   */
  translator->Translate( request->address.GetPhysicalAddress( ), &row, &col, &bank, &rank, &channel );
  request->address.SetTranslatedAddress( row, col, bank, rank, channel );
  request->bulkCmd = CMD_NOP;

  mc_rv = memoryControllers[channel]->IssueAtomic( request );
  
  return mc_rv;
}


void NVMain::Cycle( ncycle_t )
{
  /*
   *  Previous errors can prevent config from being set. Likewise, if the first memoryController is
   *  NULL, so are all the others, so return here instead of seg faulting.
   */
  if( !config || !memoryControllers )
    return;

  for( unsigned int i = 0; i < numChannels; i++ )
    {
      memoryControllers[i]->Cycle( 1 );
<<<<<<< HEAD
      memoryControllers[i]->FlushCompleted( );
=======
>>>>>>> 1316801f
    }

  mainEventQueue->Loop( );

  /* Output periodic statistics if this is set in the configuration. */
  /*
  int statsPeriod = 0;

  if( p->PeriodicStatsInterval_set )
    statsPeriod = (int)p->PeriodicStatsInterval;

  if( statsPeriod != -1 && statsPeriod != 0 && ( currentCycle % statsPeriod ) == 0 )
    {
      std::cout << "=========================================================================" << std::endl;
      for( unsigned int i = 0; i < numChannels; i++ )
        memoryControllers[i]->PrintStats( );
    }
  */
}


void NVMain::PrintStats( )
{
  for( unsigned int i = 0; i < numChannels; i++ )
    memoryControllers[i]->PrintStats( );
}<|MERGE_RESOLUTION|>--- conflicted
+++ resolved
@@ -371,10 +371,6 @@
   for( unsigned int i = 0; i < numChannels; i++ )
     {
       memoryControllers[i]->Cycle( 1 );
-<<<<<<< HEAD
-      memoryControllers[i]->FlushCompleted( );
-=======
->>>>>>> 1316801f
     }
 
   mainEventQueue->Loop( );
