/*
 * Copyright (c) 2003 The Regents of The University of Michigan
 * All rights reserved.
 *
 * Redistribution and use in source and binary forms, with or without
 * modification, are permitted provided that the following conditions are
 * met: redistributions of source code must retain the above copyright
 * notice, this list of conditions and the following disclaimer;
 * redistributions in binary form must reproduce the above copyright
 * notice, this list of conditions and the following disclaimer in the
 * documentation and/or other materials provided with the distribution;
 * neither the name of the copyright holders nor the names of its
 * contributors may be used to endorse or promote products derived from
 * this software without specific prior written permission.
 *
 * THIS SOFTWARE IS PROVIDED BY THE COPYRIGHT HOLDERS AND CONTRIBUTORS
 * "AS IS" AND ANY EXPRESS OR IMPLIED WARRANTIES, INCLUDING, BUT NOT
 * LIMITED TO, THE IMPLIED WARRANTIES OF MERCHANTABILITY AND FITNESS FOR
 * A PARTICULAR PURPOSE ARE DISCLAIMED. IN NO EVENT SHALL THE COPYRIGHT
 * OWNER OR CONTRIBUTORS BE LIABLE FOR ANY DIRECT, INDIRECT, INCIDENTAL,
 * SPECIAL, EXEMPLARY, OR CONSEQUENTIAL DAMAGES (INCLUDING, BUT NOT
 * LIMITED TO, PROCUREMENT OF SUBSTITUTE GOODS OR SERVICES; LOSS OF USE,
 * DATA, OR PROFITS; OR BUSINESS INTERRUPTION) HOWEVER CAUSED AND ON ANY
 * THEORY OF LIABILITY, WHETHER IN CONTRACT, STRICT LIABILITY, OR TORT
 * (INCLUDING NEGLIGENCE OR OTHERWISE) ARISING IN ANY WAY OUT OF THE USE
 * OF THIS SOFTWARE, EVEN IF ADVISED OF THE POSSIBILITY OF SUCH DAMAGE.
 */

#ifndef __STATIC_INST_HH__
#define __STATIC_INST_HH__

#include <bitset>
#include <string>

#include "sim/host.hh"
#include "base/hashmap.hh"
#include "base/refcnt.hh"

#include "cpu/full_cpu/op_class.hh"
#include "targetarch/isa_traits.hh"

// forward declarations
class ExecContext;
class DynInst;
<<<<<<< HEAD
=======
typedef DynInst FullCPUExecContext;
class FastCPU;
typedef FastCPU FastCPUExecContext;
>>>>>>> a896960c
class SimpleCPU;
class SymbolTable;

namespace Trace {
    class InstRecord;
}

/**
 * Base, ISA-independent static instruction class.
 *
 * The main component of this class is the vector of flags and the
 * associated methods for reading them.  Any object that can rely
 * solely on these flags can process instructions without being
 * recompiled for multiple ISAs.
 */
class StaticInstBase : public RefCounted
{
  protected:

    /// Set of boolean static instruction properties.
    ///
    /// Notes:
    /// - The IsInteger and IsFloating flags are based on the class of
    /// registers accessed by the instruction.  Although most
    /// instructions will have exactly one of these two flags set, it
    /// is possible for an instruction to have neither (e.g., direct
    /// unconditional branches, memory barriers) or both (e.g., an
    /// FP/int conversion).
    /// - If IsMemRef is set, then exactly one of IsLoad or IsStore
    /// will be set.  Prefetches are marked as IsLoad, even if they
    /// prefetch exclusive copies.
    /// - If IsControl is set, then exactly one of IsDirectControl or
    /// IsIndirect Control will be set, and exactly one of
    /// IsCondControl or IsUncondControl will be set.
    /// - IsSerializing, IsMemBarrier, and IsWriteBarrier are
    /// implemented as flags since in the current model there's no
    /// other way for instructions to inject behavior into the
    /// pipeline outside of fetch.  Once we go to an exec-in-exec CPU
    /// model we should be able to get rid of these flags and
    /// implement this behavior via the execute() methods.
    ///
    enum Flags {
        IsNop,		///< Is a no-op (no effect at all).

        IsInteger,	///< References integer regs.
        IsFloating,	///< References FP regs.

        IsMemRef,	///< References memory (load, store, or prefetch).
        IsLoad,		///< Reads from memory (load or prefetch).
        IsStore,	///< Writes to memory.
        IsInstPrefetch,	///< Instruction-cache prefetch.
        IsDataPrefetch,	///< Data-cache prefetch.
        IsCopy,         ///< Fast Cache block copy

        IsControl,		///< Control transfer instruction.
        IsDirectControl,	///< PC relative control transfer.
        IsIndirectControl,	///< Register indirect control transfer.
        IsCondControl,		///< Conditional control transfer.
        IsUncondControl,	///< Unconditional control transfer.
        IsCall,			///< Subroutine call.
        IsReturn,		///< Subroutine return.

        IsThreadSync,	///< Thread synchronization operation.

        IsSerializing,	///< Serializes pipeline: won't execute until all
                        /// older instructions have committed.
        IsMemBarrier,	///< Is a memory barrier
        IsWriteBarrier,	///< Is a write barrier

        IsNonSpeculative, ///< Should not be executed speculatively

        NumFlags
    };

    /// Flag values for this instruction.
    std::bitset<NumFlags> flags;

    /// See opClass().
    OpClass _opClass;

    /// See numSrcRegs().
    int8_t _numSrcRegs;

    /// See numDestRegs().
    int8_t _numDestRegs;

    /// The following are used to track physical register usage
    /// for machines with separate int & FP reg files.
    //@{
    int8_t _numFPDestRegs;
    int8_t _numIntDestRegs;
    //@}

    /// Constructor.
    /// It's important to initialize everything here to a sane
    /// default, since the decoder generally only overrides
    /// the fields that are meaningful for the particular
    /// instruction.
    StaticInstBase(OpClass __opClass)
        : _opClass(__opClass), _numSrcRegs(0), _numDestRegs(0),
          _numFPDestRegs(0), _numIntDestRegs(0)
    {
    }

  public:

    /// @name Register information.
    /// The sum of numFPDestRegs() and numIntDestRegs() equals
    /// numDestRegs().  The former two functions are used to track
    /// physical register usage for machines with separate int & FP
    /// reg files.
    //@{
    /// Number of source registers.
    int8_t numSrcRegs()  const { return _numSrcRegs; }
    /// Number of destination registers.
    int8_t numDestRegs() const { return _numDestRegs; }
    /// Number of floating-point destination regs.
    int8_t numFPDestRegs()  const { return _numFPDestRegs; }
    /// Number of integer destination regs.
    int8_t numIntDestRegs() const { return _numIntDestRegs; }
    //@}

    /// @name Flag accessors.
    /// These functions are used to access the values of the various
    /// instruction property flags.  See StaticInstBase::Flags for descriptions
    /// of the individual flags.
    //@{

    bool isNop() 	  const { return flags[IsNop]; }

    bool isMemRef()    	  const { return flags[IsMemRef]; }
    bool isLoad()	  const { return flags[IsLoad]; }
    bool isStore()	  const { return flags[IsStore]; }
    bool isInstPrefetch() const { return flags[IsInstPrefetch]; }
    bool isDataPrefetch() const { return flags[IsDataPrefetch]; }
    bool isCopy()         const { return flags[IsCopy];}

    bool isInteger()	  const { return flags[IsInteger]; }
    bool isFloating()	  const { return flags[IsFloating]; }

    bool isControl()	  const { return flags[IsControl]; }
    bool isCall()	  const { return flags[IsCall]; }
    bool isReturn()	  const { return flags[IsReturn]; }
    bool isDirectCtrl()	  const { return flags[IsDirectControl]; }
    bool isIndirectCtrl() const { return flags[IsIndirectControl]; }
    bool isCondCtrl()	  const { return flags[IsCondControl]; }
    bool isUncondCtrl()	  const { return flags[IsUncondControl]; }

    bool isThreadSync()   const { return flags[IsThreadSync]; }
    bool isSerializing()  const { return flags[IsSerializing]; }
    bool isMemBarrier()   const { return flags[IsMemBarrier]; }
    bool isWriteBarrier() const { return flags[IsWriteBarrier]; }
    bool isNonSpeculative() const { return flags[IsNonSpeculative]; }
    //@}

    /// Operation class.  Used to select appropriate function unit in issue.
    OpClass opClass()     const { return _opClass; }
};


// forward declaration
template <class ISA>
class StaticInstPtr;

/**
 * Generic yet ISA-dependent static instruction class.
 *
 * This class builds on StaticInstBase, defining fields and interfaces
 * that are generic across all ISAs but that differ in details
 * according to the specific ISA being used.
 */
template <class ISA>
class StaticInst : public StaticInstBase
{
  public:

    /// Binary machine instruction type.
    typedef typename ISA::MachInst MachInst;
    /// Memory address type.
    typedef typename ISA::Addr	   Addr;
    /// Logical register index type.
    typedef typename ISA::RegIndex RegIndex;

    enum {
        MaxInstSrcRegs = ISA::MaxInstSrcRegs,	//< Max source regs
        MaxInstDestRegs = ISA::MaxInstDestRegs,	//< Max dest regs
    };


    /// Return logical index (architectural reg num) of i'th destination reg.
    /// Only the entries from 0 through numDestRegs()-1 are valid.
    RegIndex destRegIdx(int i) const { return _destRegIdx[i]; }

    /// Return logical index (architectural reg num) of i'th source reg.
    /// Only the entries from 0 through numSrcRegs()-1 are valid.
    RegIndex srcRegIdx(int i)  const { return _srcRegIdx[i]; }

    /// Pointer to a statically allocated "null" instruction object.
    /// Used to give eaCompInst() and memAccInst() something to return
    /// when called on non-memory instructions.
    static StaticInstPtr<ISA> nullStaticInstPtr;

    /**
     * Memory references only: returns "fake" instruction representing
     * the effective address part of the memory operation.  Used to
     * obtain the dependence info (numSrcRegs and srcRegIdx[]) for
     * just the EA computation.
     */
    virtual const
    StaticInstPtr<ISA> &eaCompInst() const { return nullStaticInstPtr; }

    /**
     * Memory references only: returns "fake" instruction representing
     * the memory access part of the memory operation.  Used to
     * obtain the dependence info (numSrcRegs and srcRegIdx[]) for
     * just the memory access (not the EA computation).
     */
    virtual const
    StaticInstPtr<ISA> &memAccInst() const { return nullStaticInstPtr; }

    /// The binary machine instruction.
    const MachInst machInst;

  protected:

    /// See destRegIdx().
    RegIndex _destRegIdx[MaxInstDestRegs];
    /// See srcRegIdx().
    RegIndex _srcRegIdx[MaxInstSrcRegs];

    /**
     * Base mnemonic (e.g., "add").  Used by generateDisassembly()
     * methods.  Also useful to readily identify instructions from
     * within the debugger when #cachedDisassembly has not been
     * initialized.
     */
    const char *mnemonic;

    /**
     * String representation of disassembly (lazily evaluated via
     * disassemble()).
     */
    std::string *cachedDisassembly;

    /**
     * Internal function to generate disassembly string.
     */
    virtual std::string generateDisassembly(Addr pc,
                                            const SymbolTable *symtab) = 0;

    /// Constructor.
    StaticInst(const char *_mnemonic, MachInst _machInst, OpClass __opClass)
        : StaticInstBase(__opClass),
          machInst(_machInst), mnemonic(_mnemonic), cachedDisassembly(0)
    {
    }

  public:

    virtual ~StaticInst()
    {
        if (cachedDisassembly)
            delete cachedDisassembly;
    }

    /**
     * Execute this instruction under SimpleCPU model.
     */
    virtual Fault execute(SimpleCPU *xc, Trace::InstRecord *traceData) = 0;

    /**
     * Execute this instruction under FastCPU model.
     */
    virtual Fault execute(FastCPUExecContext *xc,
                          Trace::InstRecord *traceData) = 0;

    /**
     * Execute this instruction under detailed FullCPU model.
     */
    virtual Fault execute(DynInst *xc, Trace::InstRecord *traceData) = 0;

    /**
     * Return the target address for a PC-relative branch.
     * Invalid if not a PC-relative branch (i.e. isDirectCtrl()
     * should be true).
     */
    virtual Addr branchTarget(Addr branchPC) const
    {
        panic("StaticInst::branchTarget() called on instruction "
              "that is not a PC-relative branch.");
    }

    /**
     * Return the target address for an indirect branch (jump).  The
     * register value is read from the supplied execution context, so
     * the result is valid only if the execution context is about to
     * execute the branch in question.  Invalid if not an indirect
     * branch (i.e. isIndirectCtrl() should be true).
     */
    virtual Addr branchTarget(ExecContext *xc) const
    {
        panic("StaticInst::branchTarget() called on instruction "
              "that is not an indirect branch.");
    }

    /**
     * Return true if the instruction is a control transfer, and if so,
     * return the target address as well.
     */
    bool hasBranchTarget(Addr pc, ExecContext *xc, Addr &tgt);

    /**
     * Return string representation of disassembled instruction.
     * The default version of this function will call the internal
     * virtual generateDisassembly() function to get the string,
     * then cache it in #cachedDisassembly.  If the disassembly
     * should not be cached, this function should be overridden directly.
     */
    virtual const std::string &disassemble(Addr pc,
                                           const SymbolTable *symtab = 0)
    {
        if (!cachedDisassembly)
            cachedDisassembly =
                new std::string(generateDisassembly(pc, symtab));

        return *cachedDisassembly;
    }

    /// Decoded instruction cache type.
    /// For now we're using a generic hash_map; this seems to work
    /// pretty well.
    typedef m5::hash_map<MachInst, StaticInstPtr<ISA> > DecodeCache;

    /// A cache of decoded instruction objects.
    static DecodeCache decodeCache;

    /**
     * Dump some basic stats on the decode cache hash map.
     * Only gets called if DECODE_CACHE_HASH_STATS is defined.
     */
    static void dumpDecodeCacheStats();

    /// Decode a machine instruction.
    /// @param mach_inst The binary instruction to decode.
    /// @retval A pointer to the corresponding StaticInst object.
    static
    StaticInstPtr<ISA> decode(MachInst mach_inst)
    {
#ifdef DECODE_CACHE_HASH_STATS
        // Simple stats on decode hash_map.  Turns out the default
        // hash function is as good as anything I could come up with.
        const int dump_every_n = 10000000;
        static int decodes_til_dump = dump_every_n;

        if (--decodes_til_dump == 0) {
            dumpDecodeCacheStats();
            decodes_til_dump = dump_every_n;
        }
#endif

        typename DecodeCache::iterator iter = decodeCache.find(mach_inst);
        if (iter != decodeCache.end()) {
            return iter->second;
        }

        StaticInstPtr<ISA> si = ISA::decodeInst(mach_inst);
        decodeCache[mach_inst] = si;
        return si;
    }
};

typedef RefCountingPtr<StaticInstBase> StaticInstBasePtr;

/// Reference-counted pointer to a StaticInst object.
/// This type should be used instead of "StaticInst<ISA> *" so that
/// StaticInst objects can be properly reference-counted.
template <class ISA>
class StaticInstPtr : public RefCountingPtr<StaticInst<ISA> >
{
  public:
    /// Constructor.
    StaticInstPtr()
        : RefCountingPtr<StaticInst<ISA> >()
    {
    }

    /// Conversion from "StaticInst<ISA> *".
    StaticInstPtr(StaticInst<ISA> *p)
        : RefCountingPtr<StaticInst<ISA> >(p)
    {
    }

    /// Copy constructor.
    StaticInstPtr(const StaticInstPtr &r)
        : RefCountingPtr<StaticInst<ISA> >(r)
    {
    }

    /// Construct directly from machine instruction.
    /// Calls StaticInst<ISA>::decode().
    StaticInstPtr(typename ISA::MachInst mach_inst)
        : RefCountingPtr<StaticInst<ISA> >(StaticInst<ISA>::decode(mach_inst))
    {
    }

    /// Convert to pointer to StaticInstBase class.
    operator const StaticInstBasePtr()
    {
        return get();
    }
};

#endif // __STATIC_INST_HH__<|MERGE_RESOLUTION|>--- conflicted
+++ resolved
@@ -42,12 +42,7 @@
 // forward declarations
 class ExecContext;
 class DynInst;
-<<<<<<< HEAD
-=======
-typedef DynInst FullCPUExecContext;
 class FastCPU;
-typedef FastCPU FastCPUExecContext;
->>>>>>> a896960c
 class SimpleCPU;
 class SymbolTable;
 
@@ -321,8 +316,7 @@
     /**
      * Execute this instruction under FastCPU model.
      */
-    virtual Fault execute(FastCPUExecContext *xc,
-                          Trace::InstRecord *traceData) = 0;
+    virtual Fault execute(FastCPU *xc, Trace::InstRecord *traceData) = 0;
 
     /**
      * Execute this instruction under detailed FullCPU model.
